/**
 * External dependencies
 */
import { noop } from 'lodash';
import classnames from 'classnames';

/**
 * WordPress dependencies
 */
import { speak } from '@wordpress/a11y';
import { useEffect, forwardRef, renderToString } from '@wordpress/element';
import { __ } from '@wordpress/i18n';
import warning from '@wordpress/warning';

/**
 * Internal dependencies
 */
import { Button } from '../';

const NOTICE_TIMEOUT = 10000;

<<<<<<< HEAD
function Snackbar(
	{ className, children, actions = [], onRemove = noop },
	ref
) {
=======
/** @typedef {import('@wordpress/element').WPElement} WPElement */

/**
 * Custom hook which announces the message with the given politeness, if a
 * valid message is provided.
 *
 * @param {string|WPElement}     [message]  Message to announce.
 * @param {'polite'|'assertive'} politeness Politeness to announce.
 */
function useSpokenMessage( message, politeness ) {
	const spokenMessage =
		typeof message === 'string' ? message : renderToString( message );

	useEffect( () => {
		if ( spokenMessage ) {
			speak( spokenMessage, politeness );
		}
	}, [ spokenMessage, politeness ] );
}

function Snackbar(
	{
		className,
		children,
		spokenMessage = children,
		politeness = 'polite',
		actions = [],
		onRemove = noop,
	},
	ref
) {
	useSpokenMessage( spokenMessage, politeness );
>>>>>>> 251bab45
	useEffect( () => {
		const timeoutHandle = setTimeout( () => {
			onRemove();
		}, NOTICE_TIMEOUT );

		return () => clearTimeout( timeoutHandle );
	}, [] );

	const classes = classnames( className, 'components-snackbar' );
	if ( actions && actions.length > 1 ) {
		// we need to inform developers that snackbar only accepts 1 action
		warning(
			'Snackbar can only have 1 action, use Notice if your message require many messages'
		);
		// return first element only while keeping it inside an array
		actions = [ actions[ 0 ] ];
	}

	return (
		<div
			ref={ ref }
			className={ classes }
			onClick={ onRemove }
			tabIndex="0"
			role="button"
			onKeyPress={ onRemove }
			label={ __( 'Dismiss this notice' ) }
		>
			<div className="components-snackbar__content">
				{ children }
				{ actions.map( ( { label, onClick, url }, index ) => {
					return (
						<Button
							key={ index }
							href={ url }
							isTertiary
							onClick={ ( event ) => {
								event.stopPropagation();
								if ( onClick ) {
									onClick( event );
								}
							} }
							className="components-snackbar__action"
						>
							{ label }
						</Button>
					);
				} ) }
			</div>
		</div>
	);
}

export default forwardRef( Snackbar );<|MERGE_RESOLUTION|>--- conflicted
+++ resolved
@@ -19,12 +19,6 @@
 
 const NOTICE_TIMEOUT = 10000;
 
-<<<<<<< HEAD
-function Snackbar(
-	{ className, children, actions = [], onRemove = noop },
-	ref
-) {
-=======
 /** @typedef {import('@wordpress/element').WPElement} WPElement */
 
 /**
@@ -57,7 +51,6 @@
 	ref
 ) {
 	useSpokenMessage( spokenMessage, politeness );
->>>>>>> 251bab45
 	useEffect( () => {
 		const timeoutHandle = setTimeout( () => {
 			onRemove();
