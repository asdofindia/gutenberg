--- conflicted
+++ resolved
@@ -102,18 +102,15 @@
 	border-radius: 2px;
 	background: ${ COLORS.theme.background };
 	border: 1px solid ${ COLORS.theme.foreground };
-<<<<<<< HEAD
 	z-index: 9999; // Ensure the popover is on top
 	position: absolute !important;
 	max-height: 400px;
 	overflow: auto;
 	min-width: 100%;
-=======
 
 	&[data-focus-visible] {
 		outline: none; // outline will be on the trigger, rather than the popover
 	}
->>>>>>> c24387f0
 `;
 
 export const SelectItem = styled( Ariakit.SelectItem )`
