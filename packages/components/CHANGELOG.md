--- conflicted
+++ resolved
@@ -5,11 +5,8 @@
 ### Bug Fixes
 
 -   `UnitControl`: Fix colors when disabled. ([#62970](https://github.com/WordPress/gutenberg/pull/62970))
-<<<<<<< HEAD
+-   `useUpdateEffect`: Correctly track mounted state in strict mode. ([#62974](https://github.com/WordPress/gutenberg/pull/62974))
 -   `UnitControl`: Fix an issue where keyboard shortcuts unintentionally shift focus on Windows OS. ([#62988](https://github.com/WordPress/gutenberg/pull/62988))
-=======
--   `useUpdateEffect`: Correctly track mounted state in strict mode. ([#62974](https://github.com/WordPress/gutenberg/pull/62974))
->>>>>>> 1eab7a22
 
 ### Internal
 
