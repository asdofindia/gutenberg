/**
 * External dependencies
 */
import { View, AccessibilityInfo, Platform, Text } from 'react-native';
/**
 * WordPress dependencies
 */
import { withInstanceId, compose } from '@wordpress/compose';
import { __, _x } from '@wordpress/i18n';
import {
	RichText,
	InspectorControls,
	BlockControls,
	withGradient,
	store as blockEditorStore,
	getColorObjectByAttributeValues,
	getGradientValueBySlug,
	__experimentalGetColorClassesAndStyles as getColorClassesAndStyles,
} from '@wordpress/block-editor';
import {
	PanelBody,
	RangeControl,
	ToolbarGroup,
	ToolbarButton,
	LinkSettingsNavigation,
	BottomSheetSelectControl,
} from '@wordpress/components';
import { Component } from '@wordpress/element';
import { withSelect, withDispatch } from '@wordpress/data';
import { link } from '@wordpress/icons';

/**
 * Internal dependencies
 */
import richTextStyle from './rich-text.scss';
import styles from './editor.scss';
import ColorBackground from './color-background';
import ColorEdit from './color-edit';

const MIN_BORDER_RADIUS_VALUE = 0;
const MAX_BORDER_RADIUS_VALUE = 50;
const INITIAL_MAX_WIDTH = 108;
const MIN_WIDTH = 40;
// Map of the percentage width to pixel subtraction that make the buttons fit nicely into columns.
const MIN_WIDTH_MARGINS = {
	100: 0,
	75: styles.button75?.marginLeft,
	50: styles.button50?.marginLeft,
	25: styles.button25?.marginLeft,
};

function WidthPanel( { selectedWidth, setAttributes } ) {
	function handleChange( newWidth ) {
		// Check if we are toggling the width off
		let width = selectedWidth === newWidth ? undefined : newWidth;
		if ( newWidth === 'auto' ) {
			width = undefined;
		}
		// Update attributes
		setAttributes( { width } );
	}

	const options = [
		{ value: 'auto', label: __( 'Auto' ) },
		{ value: 25, label: '25%' },
		{ value: 50, label: '50%' },
		{ value: 75, label: '75%' },
		{ value: 100, label: '100%' },
	];

	if ( ! selectedWidth ) {
		selectedWidth = 'auto';
	}

	return (
		<PanelBody title={ __( 'Width Settings' ) }>
			<BottomSheetSelectControl
				label={ __( 'Button width' ) }
				value={ selectedWidth }
				onChange={ handleChange }
				options={ options }
			/>
		</PanelBody>
	);
}

class ButtonEdit extends Component {
	constructor( props ) {
		super( props );
		this.onChangeText = this.onChangeText.bind( this );
		this.onChangeBorderRadius = this.onChangeBorderRadius.bind( this );
		this.onClearSettings = this.onClearSettings.bind( this );
		this.onLayout = this.onLayout.bind( this );
		this.onSetMaxWidth = this.onSetMaxWidth.bind( this );
		this.dismissSheet = this.dismissSheet.bind( this );
		this.onShowLinkSettings = this.onShowLinkSettings.bind( this );
		this.onHideLinkSettings = this.onHideLinkSettings.bind( this );
		this.onToggleButtonFocus = this.onToggleButtonFocus.bind( this );
		this.onPlaceholderTextWidth = this.onPlaceholderTextWidth.bind( this );
		this.setRef = this.setRef.bind( this );
		this.onRemove = this.onRemove.bind( this );
		this.getPlaceholderWidth = this.getPlaceholderWidth.bind( this );

		this.state = {
			maxWidth: INITIAL_MAX_WIDTH,
			isLinkSheetVisible: false,
			isButtonFocused: true,
			placeholderTextWidth: 0,
		};

		this.linkSettingsActions = [
			{
				label: __( 'Remove link' ),
				onPress: this.onClearSettings,
			},
		];

		this.linkSettingsOptions = {
			url: {
				label: __( 'Button Link URL' ),
				placeholder: __( 'Add URL' ),
				autoFocus: true,
				autoFill: true,
			},
			openInNewTab: {
				label: __( 'Open in new tab' ),
			},
			linkRel: {
				label: __( 'Link Rel' ),
				placeholder: __( 'None' ),
			},
		};

		this.noFocusLinkSettingOptions = {
			...this.linkSettingsOptions,
			url: {
				...this.linkSettingsOptions.url,
				autoFocus: false,
			},
		};
	}

	componentDidMount() {
		this.onSetMaxWidth();
	}

	componentDidUpdate( prevProps, prevState ) {
		const { isSelected, editorSidebarOpened, parentWidth } = this.props;
		const { isLinkSheetVisible, isButtonFocused } = this.state;

		if ( isSelected && ! prevProps.isSelected ) {
			this.onToggleButtonFocus( true );
		}

		if ( prevProps.parentWidth !== parentWidth ) {
			this.onSetMaxWidth( null, true );
		}

		// Blur `RichText` on Android when link settings sheet or button settings sheet is opened,
		// to avoid flashing caret after closing one of them
		if (
			( ! prevProps.editorSidebarOpened && editorSidebarOpened ) ||
			( ! prevState.isLinkSheetVisible && isLinkSheetVisible )
		) {
			if ( Platform.OS === 'android' && this.richTextRef ) {
				this.richTextRef.blur();
				this.onToggleButtonFocus( false );
			}
		}

		if ( this.richTextRef ) {
			if ( ! isSelected && isButtonFocused ) {
				this.onToggleButtonFocus( false );
			}

			if ( isSelected && ! isButtonFocused ) {
				AccessibilityInfo.isScreenReaderEnabled().then( ( enabled ) => {
					if ( enabled ) {
						this.onToggleButtonFocus( true );
						this.richTextRef.focus();
					}
				} );
			}
		}
	}

	getBackgroundColor() {
		const { attributes, colors, gradients } = this.props;
		const { backgroundColor, gradient } = attributes;

		// Return named gradient value if available.
		const gradientValue = getGradientValueBySlug( gradients, gradient );

		if ( gradientValue ) {
			return gradientValue;
		}

		const colorProps = getColorClassesAndStyles( attributes );

		// Retrieve named color object to force inline styles for themes that
		// do not load their color stylesheets in the editor.
		const colorObject = getColorObjectByAttributeValues(
			colors,
			backgroundColor
		);

		return (
			colorObject?.color ||
			colorProps.style?.backgroundColor ||
			colorProps.style?.background ||
			styles.defaultButton.backgroundColor
		);
	}

	getTextColor() {
		const { attributes, colors } = this.props;
		const colorProps = getColorClassesAndStyles( attributes );

		// Retrieve named color object to force inline styles for themes that
		// do not load their color stylesheets in the editor.
		const colorObject = getColorObjectByAttributeValues(
			colors,
			attributes.textColor
		);

		return (
			colorObject?.color ||
			colorProps.style?.color ||
			styles.defaultButton.color
		);
	}

	onChangeText( value ) {
		const { setAttributes } = this.props;
		setAttributes( { text: value } );
	}

	onChangeBorderRadius( value ) {
		const { setAttributes } = this.props;
		setAttributes( {
			borderRadius: value,
		} );
	}

	onShowLinkSettings() {
		this.setState( { isLinkSheetVisible: true } );
	}

	onHideLinkSettings() {
		this.setState( { isLinkSheetVisible: false } );
	}

	onToggleButtonFocus( value ) {
		if ( value !== this.state.isButtonFocused ) {
			this.setState( { isButtonFocused: value } );
		}
	}

	onClearSettings() {
		const { setAttributes } = this.props;

		setAttributes( {
			url: '',
			rel: '',
			linkTarget: '',
		} );

		this.onHideLinkSettings();
	}

	onLayout( { nativeEvent } ) {
		const { width } = nativeEvent.layout;
		this.onSetMaxWidth( width );
	}

	onSetMaxWidth( width, isParentWidthDidChange = false ) {
		const { maxWidth } = this.state;
		const { parentWidth } = this.props;
		const { marginRight: spacing } = styles.defaultButton;

		const isParentWidthChanged = isParentWidthDidChange
			? isParentWidthDidChange
			: maxWidth !== parentWidth;
		const isWidthChanged = maxWidth !== width;

		if ( parentWidth && ! width && isParentWidthChanged ) {
			this.setState( {
				maxWidth: parentWidth - spacing,
			} );
		} else if ( ! parentWidth && width && isWidthChanged ) {
			this.setState( { maxWidth: width - spacing } );
		}
	}

	onRemove() {
		const { numOfButtons, onDeleteBlock, onReplace } = this.props;

		if ( numOfButtons === 1 ) {
			onDeleteBlock();
		} else {
			onReplace( [] );
		}
	}

	dismissSheet() {
		this.onHideLinkSettings();
		this.props.closeSettingsBottomSheet();
	}

	getLinkSettings( isCompatibleWithSettings ) {
		const { isLinkSheetVisible } = this.state;
		const { attributes, setAttributes } = this.props;
		return (
<<<<<<< HEAD
			<>
				<TextControl
					icon={ ! isCompatibleWithSettings && link }
					label={ __( 'Button Link URL' ) }
					value={ url || '' }
					valuePlaceholder={ __( 'Add URL' ) }
					onChange={ this.onChangeURL }
					onSubmit={ this.dismissSheet }
					autoCapitalize="none"
					autoCorrect={ false }
					// eslint-disable-next-line jsx-a11y/no-autofocus
					autoFocus={
						! isCompatibleWithSettings && Platform.OS === 'ios'
					}
					separatorType={
						isCompatibleWithSettings ? 'fullWidth' : 'leftMargin'
					}
					keyboardType="url"
				/>
				<ToggleControl
					icon={ ! isCompatibleWithSettings && external }
					label={ __( 'Open in new tab' ) }
					checked={ linkTarget === '_blank' }
					onChange={ this.onChangeOpenInNewTab }
					separatorType={
						isCompatibleWithSettings ? 'fullWidth' : 'leftMargin'
					}
				/>
				<TextControl
					icon={ ! isCompatibleWithSettings && LinkRelIcon }
					label={ __( 'Link Rel' ) }
					value={ rel || '' }
					valuePlaceholder={ _x( 'None', 'Rel attribute value' ) }
					onChange={ this.onChangeLinkRel }
					onSubmit={ this.dismissSheet }
					autoCapitalize="none"
					autoCorrect={ false }
					separatorType={
						isCompatibleWithSettings ? 'none' : 'fullWidth'
					}
					keyboardType="url"
				/>
			</>
=======
			<LinkSettingsNavigation
				isVisible={ isLinkSheetVisible }
				url={ attributes.url }
				rel={ attributes.rel }
				linkTarget={ attributes.linkTarget }
				onClose={ this.dismissSheet }
				setAttributes={ setAttributes }
				withBottomSheet={ ! isCompatibleWithSettings }
				hasPicker
				actions={ this.linkSettingsActions }
				options={
					isCompatibleWithSettings
						? this.linkSettingsOptions
						: this.noFocusLinkSettingOptions
				}
				showIcon={ ! isCompatibleWithSettings }
			/>
>>>>>>> 5d2232d3
		);
	}

	setRef( richText ) {
		this.richTextRef = richText;
	}

	// Render `Text` with `placeholderText` styled as a placeholder
	// to calculate its width which then is set as a `minWidth`
	getPlaceholderWidth( placeholderText ) {
		return (
			<Text
				style={ styles.placeholder }
				onTextLayout={ this.onPlaceholderTextWidth }
			>
				{ placeholderText }
			</Text>
		);
	}

	onPlaceholderTextWidth( { nativeEvent } ) {
		const { maxWidth, placeholderTextWidth } = this.state;
		const textWidth =
			nativeEvent.lines[ 0 ] && nativeEvent.lines[ 0 ].width;

		if ( textWidth && textWidth !== placeholderTextWidth ) {
			this.setState( {
				placeholderTextWidth: Math.min( textWidth, maxWidth ),
			} );
		}
	}

	render() {
		const {
			attributes,
			isSelected,
			clientId,
			onReplace,
			mergeBlocks,
			parentWidth,
			setAttributes,
		} = this.props;
		const {
			placeholder,
			text,
			borderRadius,
			url,
			align = 'center',
			width,
		} = attributes;
		const { maxWidth, isButtonFocused, placeholderTextWidth } = this.state;
		const { paddingTop: spacing, borderWidth } = styles.defaultButton;

		if ( parentWidth === 0 ) {
			return null;
		}

		const borderRadiusValue = Number.isInteger( borderRadius )
			? borderRadius
			: styles.defaultButton.borderRadius;
		const outlineBorderRadius =
			borderRadiusValue > 0
				? borderRadiusValue + spacing + borderWidth
				: 0;

		// To achieve proper expanding and shrinking `RichText` on iOS, there is a need to set a `minWidth`
		// value at least on 1 when `RichText` is focused or when is not focused, but `RichText` value is
		// different than empty string.
		let minWidth =
			isButtonFocused || ( ! isButtonFocused && text && text !== '' )
				? MIN_WIDTH
				: placeholderTextWidth;
		if ( width ) {
			// Set the width of the button.
			minWidth = Math.floor(
				maxWidth * ( width / 100 ) - MIN_WIDTH_MARGINS[ width ]
			);
		}
		// To achieve proper expanding and shrinking `RichText` on Android, there is a need to set
		// a `placeholder` as an empty string when `RichText` is focused,
		// because `AztecView` is calculating a `minWidth` based on placeholder text.
		const placeholderText =
			isButtonFocused || ( ! isButtonFocused && text && text !== '' )
				? ''
				: placeholder || __( 'Add text…' );

		const backgroundColor = this.getBackgroundColor();
		const textColor = this.getTextColor();
		const isFixedWidth = !! width;

		return (
			<View onLayout={ this.onLayout }>
				{ this.getPlaceholderWidth( placeholderText ) }
				<ColorBackground
					borderRadiusValue={ borderRadiusValue }
					backgroundColor={ backgroundColor }
					isSelected={ isSelected }
				>
					{ isSelected && (
						<View
							pointerEvents="none"
							style={ [
								styles.outline,
								{
									borderRadius: outlineBorderRadius,
									borderColor: backgroundColor,
								},
							] }
						/>
					) }
					<RichText
						setRef={ this.setRef }
						placeholder={ placeholderText }
						value={ text }
						onChange={ this.onChangeText }
						style={ {
							...richTextStyle.richText,
							paddingLeft: isFixedWidth
								? 0
								: richTextStyle.richText.paddingLeft,
							paddingRight: isFixedWidth
								? 0
								: richTextStyle.richText.paddingRight,
							color: textColor,
						} }
						textAlign={ align }
						placeholderTextColor={
							styles.placeholderTextColor.color
						}
						identifier="text"
						tagName="p"
						minWidth={ minWidth } // The minimum Button size.
						maxWidth={ isFixedWidth ? minWidth : maxWidth } // The width of the screen.
						id={ clientId }
						isSelected={ isButtonFocused }
						withoutInteractiveFormatting
						unstableOnFocus={ () =>
							this.onToggleButtonFocus( true )
						}
						__unstableMobileNoFocusOnMount={ ! isSelected }
						selectionColor={ textColor }
						onBlur={ () => {
							this.onSetMaxWidth();
						} }
						onReplace={ onReplace }
						onRemove={ this.onRemove }
						onMerge={ mergeBlocks }
					/>
				</ColorBackground>

				{ isSelected && (
					<>
						<BlockControls>
							<ToolbarGroup>
								<ToolbarButton
									title={ __( 'Edit link' ) }
									icon={ link }
									onClick={ this.onShowLinkSettings }
									isActive={ url }
								/>
							</ToolbarGroup>
						</BlockControls>
						{ this.getLinkSettings( false ) }
						<ColorEdit { ...this.props } />
						<InspectorControls>
							<PanelBody title={ __( 'Border Settings' ) }>
								<RangeControl
									label={ __( 'Border Radius' ) }
									minimumValue={ MIN_BORDER_RADIUS_VALUE }
									maximumValue={ MAX_BORDER_RADIUS_VALUE }
									value={ borderRadiusValue }
									onChange={ this.onChangeBorderRadius }
								/>
							</PanelBody>
							<WidthPanel
								selectedWidth={ width }
								setAttributes={ setAttributes }
							/>
							<PanelBody title={ __( 'Link Settings' ) }>
								{ this.getLinkSettings( true ) }
							</PanelBody>
						</InspectorControls>
					</>
				) }
			</View>
		);
	}
}

export default compose( [
	withInstanceId,
	withGradient,
	withSelect( ( select, { clientId, isSelected } ) => {
		const { isEditorSidebarOpened } = select( 'core/edit-post' );
		const { getBlockCount, getBlockRootClientId, getSettings } = select(
			blockEditorStore
		);
		const parentId = getBlockRootClientId( clientId );
		const numOfButtons = getBlockCount( parentId );
		const settings = getSettings();

		return {
			colors: settings?.colors || [],
			gradients: settings?.gradients || [],
			editorSidebarOpened: isSelected && isEditorSidebarOpened(),
			numOfButtons,
		};
	} ),
	withDispatch( ( dispatch ) => {
		return {
			closeSettingsBottomSheet() {
				dispatch( 'core/edit-post' ).closeGeneralSidebar();
			},
		};
	} ),
] )( ButtonEdit );<|MERGE_RESOLUTION|>--- conflicted
+++ resolved
@@ -311,51 +311,6 @@
 		const { isLinkSheetVisible } = this.state;
 		const { attributes, setAttributes } = this.props;
 		return (
-<<<<<<< HEAD
-			<>
-				<TextControl
-					icon={ ! isCompatibleWithSettings && link }
-					label={ __( 'Button Link URL' ) }
-					value={ url || '' }
-					valuePlaceholder={ __( 'Add URL' ) }
-					onChange={ this.onChangeURL }
-					onSubmit={ this.dismissSheet }
-					autoCapitalize="none"
-					autoCorrect={ false }
-					// eslint-disable-next-line jsx-a11y/no-autofocus
-					autoFocus={
-						! isCompatibleWithSettings && Platform.OS === 'ios'
-					}
-					separatorType={
-						isCompatibleWithSettings ? 'fullWidth' : 'leftMargin'
-					}
-					keyboardType="url"
-				/>
-				<ToggleControl
-					icon={ ! isCompatibleWithSettings && external }
-					label={ __( 'Open in new tab' ) }
-					checked={ linkTarget === '_blank' }
-					onChange={ this.onChangeOpenInNewTab }
-					separatorType={
-						isCompatibleWithSettings ? 'fullWidth' : 'leftMargin'
-					}
-				/>
-				<TextControl
-					icon={ ! isCompatibleWithSettings && LinkRelIcon }
-					label={ __( 'Link Rel' ) }
-					value={ rel || '' }
-					valuePlaceholder={ _x( 'None', 'Rel attribute value' ) }
-					onChange={ this.onChangeLinkRel }
-					onSubmit={ this.dismissSheet }
-					autoCapitalize="none"
-					autoCorrect={ false }
-					separatorType={
-						isCompatibleWithSettings ? 'none' : 'fullWidth'
-					}
-					keyboardType="url"
-				/>
-			</>
-=======
 			<LinkSettingsNavigation
 				isVisible={ isLinkSheetVisible }
 				url={ attributes.url }
@@ -373,7 +328,6 @@
 				}
 				showIcon={ ! isCompatibleWithSettings }
 			/>
->>>>>>> 5d2232d3
 		);
 	}
 
