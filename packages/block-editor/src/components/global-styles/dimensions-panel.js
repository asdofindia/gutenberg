--- conflicted
+++ resolved
@@ -389,16 +389,7 @@
 	const childLayout = inheritedValue?.layout;
 
 	const setChildLayout = ( newChildLayout ) => {
-<<<<<<< HEAD
 		onChange( setImmutably( value, [ 'layout' ], newChildLayout ) );
-=======
-		onChange( {
-			...value,
-			layout: {
-				...newChildLayout,
-			},
-		} );
->>>>>>> ec86a82c
 	};
 
 	const resetAllFilter = useCallback( ( previousValue ) => {
@@ -410,14 +401,11 @@
 				wideSize: undefined,
 				selfStretch: undefined,
 				flexSize: undefined,
-<<<<<<< HEAD
 				selfAlign: undefined,
 				width: undefined,
 				height: undefined,
-=======
 				columnStart: undefined,
 				rowStart: undefined,
->>>>>>> ec86a82c
 				columnSpan: undefined,
 				rowSpan: undefined,
 			} ),
@@ -639,19 +627,12 @@
 					value={ childLayout }
 					onChange={ setChildLayout }
 					parentLayout={ settings?.parentLayout }
-<<<<<<< HEAD
 					alignments={ alignments }
-=======
-					panelId={ panelId }
->>>>>>> ec86a82c
 					isShownByDefault={
 						defaultControls.childLayout ??
 						DEFAULT_CONTROLS.childLayout
 					}
-<<<<<<< HEAD
-					panelId={ panelId }
-=======
->>>>>>> ec86a82c
+					panelId={ panelId }
 				/>
 			) }
 			{ showMinHeightControl && (
