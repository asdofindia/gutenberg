/**
 * External dependencies
 */
import { get } from 'lodash';
import { View } from 'react-native';

/**
 * WordPress dependencies
 */
import { Icon } from '@wordpress/components';
import { blockDefault } from '@wordpress/icons';

export default function BlockIcon( { icon, showColors = false } ) {
	if ( get( icon, [ 'src' ] ) === 'block-default' ) {
		icon = {
<<<<<<< HEAD
			src: (
				<SVG xmlns="http://www.w3.org/2000/svg" viewBox="0 0 24 24">
					<Path d="M19 7h-1V5h-4v2h-4V5H6v2H5c-1.1 0-2 .9-2 2v10h18V9c0-1.1-.9-2-2-2zm0 10H5V9h14v8z" />
				</SVG>
			),
=======
			src: blockDefault,
>>>>>>> 251bab45
		};
	}

	const renderedIcon = <Icon icon={ icon && icon.src ? icon.src : icon } />;
	const style = showColors
		? {
				backgroundColor: icon && icon.background,
				color: icon && icon.foreground,
		  }
		: {};

	return <View style={ style }>{ renderedIcon }</View>;
}<|MERGE_RESOLUTION|>--- conflicted
+++ resolved
@@ -13,15 +13,7 @@
 export default function BlockIcon( { icon, showColors = false } ) {
 	if ( get( icon, [ 'src' ] ) === 'block-default' ) {
 		icon = {
-<<<<<<< HEAD
-			src: (
-				<SVG xmlns="http://www.w3.org/2000/svg" viewBox="0 0 24 24">
-					<Path d="M19 7h-1V5h-4v2h-4V5H6v2H5c-1.1 0-2 .9-2 2v10h18V9c0-1.1-.9-2-2-2zm0 10H5V9h14v8z" />
-				</SVG>
-			),
-=======
 			src: blockDefault,
->>>>>>> 251bab45
 		};
 	}
 
