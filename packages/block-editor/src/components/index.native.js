--- conflicted
+++ resolved
@@ -58,18 +58,14 @@
 export { default as Inserter } from './inserter';
 export { useBlockProps } from './block-list/use-block-props';
 export { Block as __experimentalBlock } from './block-list/block-wrapper';
-<<<<<<< HEAD
-export { default as FloatingToolbar } from './floating-toolbar';
+export {
+	default as FloatingToolbar,
+	FloatingToolbarButtons,
+} from './floating-toolbar';
 export {
 	default as FloatingToolbarAnimationsProvider,
 	useFloatingToolbarAnimationsContext,
 } from './floating-toolbar-animations';
-=======
-export {
-	default as FloatingToolbar,
-	FloatingToolbarButtons,
-} from './floating-toolbar';
->>>>>>> bdbbbbbc
 
 // State Related Components
 export { default as BlockEditorProvider } from './provider';