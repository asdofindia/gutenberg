--- conflicted
+++ resolved
@@ -10,13 +10,5 @@
 	}
 
 	const label = __( 'Convert to Blocks' );
-<<<<<<< HEAD
-	return (
-		<MenuItem onClick={ onClick } icon="screenoptions">
-			{ ! small && label }
-		</MenuItem>
-	);
-=======
 	return <MenuItem onClick={ onClick }>{ ! small && label }</MenuItem>;
->>>>>>> 251bab45
 }