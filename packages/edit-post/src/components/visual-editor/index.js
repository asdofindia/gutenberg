/**
 * WordPress dependencies
 */
import {
	PostTitle,
	VisualEditorGlobalKeyboardShortcuts,
} from '@wordpress/editor';
import {
	WritingFlow,
	Typewriter,
	ObserveTyping,
	BlockList,
	CopyHandler,
	BlockSelectionClearer,
	MultiSelectScrollIntoView,
	__experimentalBlockSettingsMenuFirstItem,
} from '@wordpress/block-editor';
import { Popover } from '@wordpress/components';

/**
 * Internal dependencies
 */
import BlockInspectorButton from './block-inspector-button';
import { useResizeCanvas } from '../resize-canvas';

function VisualEditor() {
	const inlineStyles = useResizeCanvas();

	return (
		<BlockSelectionClearer
			className="edit-post-visual-editor editor-styles-wrapper"
			style={ inlineStyles }
		>
			<VisualEditorGlobalKeyboardShortcuts />
			<MultiSelectScrollIntoView />
			<Popover.Slot name="block-toolbar" />
			<Typewriter>
				<CopyHandler>
					<WritingFlow>
						<ObserveTyping>
							<CopyHandler>
								<PostTitle />
								<BlockList />
							</CopyHandler>
						</ObserveTyping>
					</WritingFlow>
				</CopyHandler>
			</Typewriter>
			<__experimentalBlockSettingsMenuFirstItem>
				{ ( { onClose } ) => (
					<BlockInspectorButton onClick={ onClose } />
				) }
			</__experimentalBlockSettingsMenuFirstItem>
<<<<<<< HEAD
			<__experimentalBlockSettingsMenuPluginsExtension>
				{ ( { clientIds, onClose } ) => (
					<PluginBlockSettingsMenuGroup.Slot
						fillProps={ { clientIds, onClose } }
					/>
				) }
			</__experimentalBlockSettingsMenuPluginsExtension>
=======
>>>>>>> 251bab45
		</BlockSelectionClearer>
	);
}

export default VisualEditor;<|MERGE_RESOLUTION|>--- conflicted
+++ resolved
@@ -51,16 +51,6 @@
 					<BlockInspectorButton onClick={ onClose } />
 				) }
 			</__experimentalBlockSettingsMenuFirstItem>
-<<<<<<< HEAD
-			<__experimentalBlockSettingsMenuPluginsExtension>
-				{ ( { clientIds, onClose } ) => (
-					<PluginBlockSettingsMenuGroup.Slot
-						fillProps={ { clientIds, onClose } }
-					/>
-				) }
-			</__experimentalBlockSettingsMenuPluginsExtension>
-=======
->>>>>>> 251bab45
 		</BlockSelectionClearer>
 	);
 }
