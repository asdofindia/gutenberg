--- conflicted
+++ resolved
@@ -56,13 +56,6 @@
 		"@wordpress/url": "file:../url",
 		"@wordpress/viewport": "file:../viewport",
 		"@wordpress/warning": "file:../warning",
-<<<<<<< HEAD
-		"classnames": "^2.2.5",
-		"lodash": "^4.17.15",
-		"memize": "^1.1.0",
-		"refx": "^3.0.0",
-		"rememo": "^3.0.0"
-=======
 		"@wordpress/widgets": "file:../widgets",
 		"classnames": "^2.3.1",
 		"memize": "^2.1.0",
@@ -71,7 +64,6 @@
 	"peerDependencies": {
 		"react": "^18.0.0",
 		"react-dom": "^18.0.0"
->>>>>>> a3d81f6f
 	},
 	"publishConfig": {
 		"access": "public"
