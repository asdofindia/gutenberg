/**
 * WordPress dependencies
 */
import { combineReducers } from '@wordpress/data';

/**
 * Reducer returning the editing canvas device type.
 *
 * @param {Object} state  Current state.
 * @param {Object} action Dispatched action.
 *
 * @return {Object} Updated state.
 */
export function deviceType( state = 'Desktop', action ) {
	switch ( action.type ) {
		case 'SET_PREVIEW_DEVICE_TYPE':
			return action.deviceType;
	}

	return state;
}

/**
 * Reducer returning the settings.
 *
 * @param {Object} state  Current state.
 * @param {Object} action Dispatched action.
 *
 * @return {Object} Updated state.
 */
export function settings( state = {}, action ) {
	switch ( action.type ) {
		case 'UPDATE_SETTINGS':
			return {
				...state,
				...action.settings,
			};
	}

	return state;
}

/**
 * Reducer keeping track of the currently edited Post Type,
 * Post Id and the context provided to fill the content of the block editor.
 *
 * @param {Object} state  Current edited post.
 * @param {Object} action Dispatched action.
 *
 * @return {Object} Updated state.
 */
export function editedPost( state = {}, action ) {
	switch ( action.type ) {
		case 'SET_EDITED_POST':
			return {
				postType: action.postType,
				id: action.id,
				context: action.context,
			};
		case 'SET_EDITED_POST_CONTEXT':
			return {
				...state,
				context: action.context,
			};
	}

	return state;
}

/**
 * Reducer to set the block inserter panel open or closed.
 *
 * Note: this reducer interacts with the navigation and list view panels reducers
 * to make sure that only one of the three panels is open at the same time.
 *
 * @param {boolean|Object} state  Current state.
 * @param {Object}         action Dispatched action.
 */
export function blockInserterPanel( state = false, action ) {
	switch ( action.type ) {
		case 'SET_IS_LIST_VIEW_OPENED':
			return action.isOpen ? false : state;
		case 'SET_IS_INSERTER_OPENED':
			return action.value;
		case 'SET_CANVAS_MODE':
			return false;
	}
	return state;
}

/**
 * Reducer to set the list view panel open or closed.
 *
 * Note: this reducer interacts with the navigation and inserter panels reducers
 * to make sure that only one of the three panels is open at the same time.
 *
 * @param {Object} state  Current state.
 * @param {Object} action Dispatched action.
 */
export function listViewPanel( state = false, action ) {
	switch ( action.type ) {
		case 'SET_IS_INSERTER_OPENED':
			return action.value ? false : state;
		case 'SET_IS_LIST_VIEW_OPENED':
			return action.isOpen;
		case 'SET_CANVAS_MODE':
			return false;
	}
	return state;
}

/**
 * Reducer to set the save view panel open or closed.
 *
 * @param {Object} state  Current state.
 * @param {Object} action Dispatched action.
 */
export function saveViewPanel( state = false, action ) {
	switch ( action.type ) {
		case 'SET_IS_SAVE_VIEW_OPENED':
			return action.isOpen;
		case 'SET_CANVAS_MODE':
			return false;
	}
	return state;
}

/**
 * Reducer used to track the site editor canvas mode (edit or view).
 *
 * @param {Object} state  Current state.
 * @param {Object} action Dispatched action.
 */
function canvasMode( state = 'init', action ) {
	switch ( action.type ) {
		case 'SET_CANVAS_MODE':
			return action.mode;
	}

	return state;
}

/**
 * Reducer used to track the site editor canvas container view.
 * Default is `undefined`, denoting the default, visual block editor.
 * This could be, for example, `'style-book'` (the style book).
 *
 * @param {string|undefined} state  Current state.
 * @param {Object}           action Dispatched action.
 */
function editorCanvasContainerView( state = undefined, action ) {
	switch ( action.type ) {
		case 'SET_EDITOR_CANVAS_CONTAINER_VIEW':
			return action.view;
	}

	return state;
}

<<<<<<< HEAD
/**
 * Reducer used to track the create new page modal which can be opened in and out of editor
 *
 * @param {Object} state  Current state.
 * @param {Object} action Dispatched action.
 */
function createPageModal( state = false, action ) {
	switch ( action.type ) {
		case 'SET_IS_CREATE_PAGE_MODAL_OPENED':
			return {
				isOpen: action.isOpen,
				options: action.options,
			};
	}

	return state;
}

/*
 * Reducer used to track whether the page content is locked.
 *
 * @param {boolean} state  Current state.
 * @param {Object}  action Dispatched action.
 *
 * @return {boolean} Updated state.
 */
export function hasPageContentLock( state = false, action ) {
	switch ( action.type ) {
		case 'SET_EDITED_POST':
			return !! action.context?.postId;
		case 'TOGGLE_PAGE_CONTENT_LOCK':
			return action.hasPageContentLock ?? ! state;
	}

	return state;
}

=======
>>>>>>> 205a2a63
export default combineReducers( {
	deviceType,
	settings,
	editedPost,
	blockInserterPanel,
	listViewPanel,
	saveViewPanel,
	canvasMode,
	editorCanvasContainerView,
	hasPageContentLock,
} );<|MERGE_RESOLUTION|>--- conflicted
+++ resolved
@@ -157,25 +157,6 @@
 	return state;
 }
 
-<<<<<<< HEAD
-/**
- * Reducer used to track the create new page modal which can be opened in and out of editor
- *
- * @param {Object} state  Current state.
- * @param {Object} action Dispatched action.
- */
-function createPageModal( state = false, action ) {
-	switch ( action.type ) {
-		case 'SET_IS_CREATE_PAGE_MODAL_OPENED':
-			return {
-				isOpen: action.isOpen,
-				options: action.options,
-			};
-	}
-
-	return state;
-}
-
 /*
  * Reducer used to track whether the page content is locked.
  *
@@ -195,8 +176,6 @@
 	return state;
 }
 
-=======
->>>>>>> 205a2a63
 export default combineReducers( {
 	deviceType,
 	settings,
