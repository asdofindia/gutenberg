--- conflicted
+++ resolved
@@ -8,14 +8,9 @@
 import { __ } from '@wordpress/i18n';
 import { useEntityRecords, store as coreStore } from '@wordpress/core-data';
 import { decodeEntities } from '@wordpress/html-entities';
-<<<<<<< HEAD
 import { layout, page, home, loop, plus } from '@wordpress/icons';
 import { useSelect, useDispatch } from '@wordpress/data';
-import { plus } from '@wordpress/icons';
-import { useDispatch } from '@wordpress/data';
-=======
 import { privateApis as routerPrivateApis } from '@wordpress/router';
->>>>>>> 8f800880
 
 /**
  * Internal dependencies
@@ -23,18 +18,12 @@
 import SidebarNavigationScreen from '../sidebar-navigation-screen';
 import { useLink } from '../routes/link';
 import SidebarNavigationItem from '../sidebar-navigation-item';
-<<<<<<< HEAD
 import SidebarButton from '../sidebar-button';
+import { unlock } from '../../private-apis';
 
 const PageItem = ( { postType = 'page', postId, ...props } ) => {
-=======
-import SidebarNavigationSubtitle from '../sidebar-navigation-subtitle';
-import { unlock } from '../../private-apis';
-
-const PageItem = ( { postId, ...props } ) => {
 	const { useHistory } = unlock( routerPrivateApis );
 	const history = useHistory();
->>>>>>> 8f800880
 	const linkInfo = useLink( {
 		postType,
 		postId,
