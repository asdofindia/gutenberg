--- conflicted
+++ resolved
@@ -10,14 +10,9 @@
 import { __ } from '@wordpress/i18n';
 import { useEntityRecords, store as coreStore } from '@wordpress/core-data';
 import { decodeEntities } from '@wordpress/html-entities';
-<<<<<<< HEAD
-import { layout, page, home, loop, plus } from '@wordpress/icons';
-import { useSelect, useDispatch } from '@wordpress/data';
-=======
 import { layout, page, home, loop, edit, settings } from '@wordpress/icons';
 import { useSelect, useDispatch } from '@wordpress/data';
 import { privateApis as routerPrivateApis } from '@wordpress/router';
->>>>>>> 840f87c9
 
 /**
  * Internal dependencies
@@ -25,86 +20,17 @@
 import SidebarNavigationScreen from '../sidebar-navigation-screen';
 import { useLink } from '../routes/link';
 import SidebarNavigationItem from '../sidebar-navigation-item';
-<<<<<<< HEAD
+import { unlock } from '../../private-apis';
+import { store as editSiteStore } from '../../store';
 import SidebarButton from '../sidebar-button';
-import { store as editSiteStore } from '../../store';
 
 const PageItem = ( { postType = 'page', postId, ...props } ) => {
-=======
-import { unlock } from '../../private-apis';
-import { store as editSiteStore } from '../../store';
-
-const { useLocation } = unlock( routerPrivateApis );
-
-const PageItem = ( { postType = 'page', postId, ...props } ) => {
-	const { setCanvasMode } = unlock( useDispatch( editSiteStore ) );
-	const { params } = useLocation();
-
-	const { useHistory } = unlock( routerPrivateApis );
-	const history = useHistory();
->>>>>>> 840f87c9
 	const linkInfo = useLink( {
 		postType,
 		postId,
 		backToPreviousScreen: true,
 	} );
-<<<<<<< HEAD
 	return <SidebarNavigationItem { ...linkInfo } { ...props } />;
-=======
-	const handleNavigationItemHover = ( event ) => {
-		event.stopPropagation();
-		history.replace( {
-			path: '/' + 'page',
-			postId,
-			postType: 'page',
-		} );
-	};
-
-	const handleInfoClick = ( event ) => {
-		event.stopPropagation();
-		history.push( {
-			postId,
-			postType: 'page',
-		} );
-	};
-
-	const handleEditClick = ( event ) => {
-		event.stopPropagation();
-		setCanvasMode( 'edit' );
-		history.push( {
-			postId,
-			postType: 'page',
-		} );
-	};
-
-	console.log( 'params:', params, postId );
-
-	return (
-		<SidebarNavigationItem
-			onClick={ handleNavigationItemHover }
-			onFocus={ handleNavigationItemHover }
-			linkInfo={ linkInfo }
-			isActive={ params.postId === String( postId ) }
-			actions={
-				<>
-					<Button
-						isSmall
-						variant="tertiary"
-						icon={ settings }
-						onClick={ handleInfoClick }
-					/>
-					<Button
-						isSmall
-						variant="primary"
-						icon={ edit }
-						onClick={ handleEditClick }
-					/>
-				</>
-			}
-			{ ...props }
-		/>
-	);
->>>>>>> 840f87c9
 };
 
 export default function SidebarNavigationScreenPages() {
@@ -146,19 +72,11 @@
 	const isHomePageBlog = frontPage === postsPage;
 
 	if ( ! isHomePageBlog ) {
-<<<<<<< HEAD
-		const homePageIndex = pagesAndTemplates?.findIndex(
-=======
 		const homePageIndex = pages?.findIndex(
->>>>>>> 840f87c9
 			( item ) => item.id === frontPage
 		);
 		const homePage = pages?.splice( homePageIndex, 1 );
 		pages?.splice( 0, 0, ...homePage );
-<<<<<<< HEAD
-	}
-	const { setIsCreatePageModalOpened } = useDispatch( editSiteStore );
-=======
 
 		const postsPageIndex = pages?.findIndex(
 			( item ) => item.id === postsPage
@@ -168,7 +86,7 @@
 
 		pages?.splice( 1, 0, ...blogPage );
 	}
->>>>>>> 840f87c9
+	const { setIsCreatePageModalOpened } = useDispatch( editSiteStore );
 
 	return (
 		<SidebarNavigationScreen
@@ -203,10 +121,6 @@
 									postId={ homeTemplate.id }
 									key={ homeTemplate.id }
 									icon={ home }
-<<<<<<< HEAD
-									withChevron
-=======
->>>>>>> 840f87c9
 								>
 									{ decodeEntities(
 										homeTemplate.title?.rendered
@@ -232,20 +146,10 @@
 										postId={ item.id }
 										key={ item.id }
 										icon={ itemIcon }
-<<<<<<< HEAD
-										withChevron
-=======
->>>>>>> 840f87c9
 									>
 										{ decodeEntities(
 											item.title?.rendered
 										) ?? __( '(no title)' ) }
-<<<<<<< HEAD
-										{ pageIsFrontPage &&
-											__( ' (Front Page)' ) }
-										{ pageIsPostsPage &&
-											__( ' (Posts Page)' ) }
-=======
 										{ pageIsFrontPage && (
 											<Text className="edit-site-sidebar-navigation-item__type">
 												{ __( ' - Front Page' ) }
@@ -256,7 +160,6 @@
 												{ __( ' - Posts Page' ) }
 											</Text>
 										) }
->>>>>>> 840f87c9
 									</PageItem>
 								);
 							} ) }
@@ -266,10 +169,6 @@
 									postId={ item.id }
 									key={ item.id }
 									icon={ layout }
-<<<<<<< HEAD
-									withChevron
-=======
->>>>>>> 840f87c9
 								>
 									{ decodeEntities( item.title?.rendered ) ??
 										__( '(no title)' ) }
