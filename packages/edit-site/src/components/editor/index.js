/**
 * External dependencies
 */
import classnames from 'classnames';

/**
 * WordPress dependencies
 */
import { useMemo } from '@wordpress/element';
import { useSelect, useDispatch } from '@wordpress/data';
import { Notice } from '@wordpress/components';
import { EntityProvider } from '@wordpress/core-data';
import { store as preferencesStore } from '@wordpress/preferences';
import {
	BlockContextProvider,
	BlockBreadcrumb,
	store as blockEditorStore,
} from '@wordpress/block-editor';
import {
	InterfaceSkeleton,
	ComplementaryArea,
	store as interfaceStore,
} from '@wordpress/interface';
import { EditorNotices, EditorSnackbars } from '@wordpress/editor';
import { __, sprintf } from '@wordpress/i18n';

/**
 * Internal dependencies
 */
import { SidebarComplementaryAreaFills } from '../sidebar-edit-mode';
import BlockEditor from '../block-editor';
import CodeEditor from '../code-editor';
import KeyboardShortcutsEditMode from '../keyboard-shortcuts/edit-mode';
import InserterSidebar from '../secondary-sidebar/inserter-sidebar';
import ListViewSidebar from '../secondary-sidebar/list-view-sidebar';
import WelcomeGuide from '../welcome-guide';
import StartTemplateOptions from '../start-template-options';
import { store as editSiteStore } from '../../store';
import { GlobalStylesRenderer } from '../global-styles-renderer';

import useTitle from '../routes/use-title';
import CanvasSpinner from '../canvas-spinner';
import { unlock } from '../../private-apis';
import useEditedEntityRecord from '../use-edited-entity-record';
import { SidebarFixedBottomSlot } from '../sidebar-edit-mode/sidebar-fixed-bottom';

const interfaceLabels = {
	/* translators: accessibility text for the editor content landmark region. */
	body: __( 'Editor content' ),
	/* translators: accessibility text for the editor settings landmark region. */
	sidebar: __( 'Editor settings' ),
	/* translators: accessibility text for the editor publish landmark region. */
	actions: __( 'Editor publish' ),
	/* translators: accessibility text for the editor footer landmark region. */
	footer: __( 'Editor footer' ),
};

<<<<<<< HEAD
function useIsSiteEditorLoading() {
	const { isLoaded: hasLoadedPost } = useEditedEntityRecord();
	const [ loaded, setLoaded ] = useState( false );
	const inLoadingPause = useSelect(
		( select ) => {
			const hasResolvingSelectors =
				select( coreStore ).hasResolvingSelectors();
			return ! loaded && ! hasResolvingSelectors;
		},
		[ loaded ]
	);

	useEffect( () => {
		if ( inLoadingPause ) {
			/*
			 * We're using an arbitrary 1s timeout here to catch brief moments
			 * without any resolving selectors that would result in displaying
			 * brief flickers of loading state and loaded state.
			 *
			 * It's worth experimenting with different values, since this also
			 * adds 1s of artificial delay after loading has finished.
			 */
			const timeout = setTimeout( () => {
				setLoaded( true );
			}, 1000 );

			return () => {
				clearTimeout( timeout );
			};
		}
	}, [ inLoadingPause ] );

	return ! loaded || ! hasLoadedPost;
}

export default function Editor() {
=======
export default function Editor( { isLoading } ) {
>>>>>>> 28ba8d7a
	const {
		record: editedPost,
		getTitle,
		isLoaded: hasLoadedPost,
	} = useEditedEntityRecord();

	const { id: editedPostId, type: editedPostType } = editedPost;

	const {
		context,
		editorMode,
		canvasMode,
		blockEditorMode,
		isRightSidebarOpen,
		isInserterOpen,
		isListViewOpen,
		showIconLabels,
		showBlockBreadcrumbs,
	} = useSelect( ( select ) => {
		const {
			getEditedPostContext,
			getEditorMode,
			getCanvasMode,
			isInserterOpened,
			isListViewOpened,
		} = unlock( select( editSiteStore ) );
		const { __unstableGetEditorMode } = select( blockEditorStore );
		const { getActiveComplementaryArea } = select( interfaceStore );

		// The currently selected entity to display.
		// Typically template or template part in the site editor.
		return {
			context: getEditedPostContext(),
			editorMode: getEditorMode(),
			canvasMode: getCanvasMode(),
			blockEditorMode: __unstableGetEditorMode(),
			isInserterOpen: isInserterOpened(),
			isListViewOpen: isListViewOpened(),
			isRightSidebarOpen: getActiveComplementaryArea(
				editSiteStore.name
			),
			showIconLabels: select( preferencesStore ).get(
				'core/edit-site',
				'showIconLabels'
			),
			showBlockBreadcrumbs: select( preferencesStore ).get(
				'core/edit-site',
				'showBlockBreadcrumbs'
			),
		};
	}, [] );
	const { setEditedPostContext } = useDispatch( editSiteStore );

	const isViewMode = canvasMode === 'view';
	const isEditMode = canvasMode === 'edit';
	const showVisualEditor = isViewMode || editorMode === 'visual';
	const shouldShowBlockBreakcrumbs =
		showBlockBreadcrumbs &&
		isEditMode &&
		showVisualEditor &&
		blockEditorMode !== 'zoom-out';
	const shouldShowInserter = isEditMode && showVisualEditor && isInserterOpen;
	const shouldShowListView = isEditMode && showVisualEditor && isListViewOpen;
	const secondarySidebarLabel = isListViewOpen
		? __( 'List View' )
		: __( 'Block Library' );
	const blockContext = useMemo(
		() => ( {
			...context,
			queryContext: [
				context?.queryContext || { page: 1 },
				( newQueryContext ) =>
					setEditedPostContext( {
						...context,
						queryContext: {
							...context?.queryContext,
							...newQueryContext,
						},
					} ),
			],
		} ),
		[ context, setEditedPostContext ]
	);

	let title;
	if ( hasLoadedPost ) {
		const type =
			editedPostType === 'wp_template'
				? __( 'Template' )
				: __( 'Template Part' );
		title = sprintf(
			// translators: A breadcrumb trail in browser tab. %1$s: title of template being edited, %2$s: type of template (Template or Template Part).
			__( '%1$s ‹ %2$s ‹ Editor' ),
			getTitle(),
			type
		);
	}

	// Only announce the title once the editor is ready to prevent "Replace"
	// action in <URlQueryController> from double-announcing.
	useTitle( hasLoadedPost && title );

	return (
		<>
			{ isLoading ? <CanvasSpinner /> : null }
			{ isEditMode && <WelcomeGuide /> }
			<EntityProvider kind="root" type="site">
				<EntityProvider
					kind="postType"
					type={ editedPostType }
					id={ editedPostId }
				>
					<BlockContextProvider value={ blockContext }>
						<SidebarComplementaryAreaFills />
						{ isEditMode && <StartTemplateOptions /> }
						<InterfaceSkeleton
							enableRegionNavigation={ false }
							className={ classnames(
								'edit-site-editor__interface-skeleton',
								{
									'show-icon-labels': showIconLabels,
									'is-loading': isLoading,
								}
							) }
							notices={
								( isEditMode ||
									window?.__experimentalEnableThemePreviews ) && (
									<EditorSnackbars />
								)
							}
							content={
								<>
									<GlobalStylesRenderer />
									{ isEditMode && <EditorNotices /> }
									{ showVisualEditor && editedPost && (
										<BlockEditor />
									) }
									{ editorMode === 'text' &&
										editedPost &&
										isEditMode && <CodeEditor /> }
									{ hasLoadedPost && ! editedPost && (
										<Notice
											status="warning"
											isDismissible={ false }
										>
											{ __(
												"You attempted to edit an item that doesn't exist. Perhaps it was deleted?"
											) }
										</Notice>
									) }
									{ isEditMode && (
										<KeyboardShortcutsEditMode />
									) }
								</>
							}
							secondarySidebar={
								isEditMode &&
								( ( shouldShowInserter && (
									<InserterSidebar />
								) ) ||
									( shouldShowListView && (
										<ListViewSidebar />
									) ) )
							}
							sidebar={
								isEditMode &&
								isRightSidebarOpen && (
									<>
										<ComplementaryArea.Slot scope="core/edit-site" />
										<SidebarFixedBottomSlot />
									</>
								)
							}
							footer={
								shouldShowBlockBreakcrumbs && (
									<BlockBreadcrumb
										rootLabelText={ __( 'Template' ) }
									/>
								)
							}
							labels={ {
								...interfaceLabels,
								secondarySidebar: secondarySidebarLabel,
							} }
						/>
					</BlockContextProvider>
				</EntityProvider>
			</EntityProvider>
		</>
	);
}<|MERGE_RESOLUTION|>--- conflicted
+++ resolved
@@ -55,7 +55,6 @@
 	footer: __( 'Editor footer' ),
 };
 
-<<<<<<< HEAD
 function useIsSiteEditorLoading() {
 	const { isLoaded: hasLoadedPost } = useEditedEntityRecord();
 	const [ loaded, setLoaded ] = useState( false );
@@ -91,10 +90,7 @@
 	return ! loaded || ! hasLoadedPost;
 }
 
-export default function Editor() {
-=======
 export default function Editor( { isLoading } ) {
->>>>>>> 28ba8d7a
 	const {
 		record: editedPost,
 		getTitle,
