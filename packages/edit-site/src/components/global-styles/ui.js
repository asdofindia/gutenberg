--- conflicted
+++ resolved
@@ -8,10 +8,6 @@
 	createSlotFill,
 	DropdownMenu,
 } from '@wordpress/components';
-<<<<<<< HEAD
-import { getBlockTypes } from '@wordpress/blocks';
-import { useState } from '@wordpress/element';
-=======
 import { getBlockTypes, store as blocksStore } from '@wordpress/blocks';
 import { useSelect, useDispatch } from '@wordpress/data';
 import {
@@ -22,8 +18,7 @@
 import { store as preferencesStore } from '@wordpress/preferences';
 import { moreVertical } from '@wordpress/icons';
 import { store as coreStore } from '@wordpress/core-data';
-import { useEffect, useRef } from '@wordpress/element';
->>>>>>> df354180
+import { useEffect, useRef, useState } from '@wordpress/element';
 
 /**
  * Internal dependencies
@@ -34,26 +29,20 @@
 	default as ScreenBlockList,
 } from './screen-block-list';
 import ScreenBlock from './screen-block';
-<<<<<<< HEAD
-=======
 import ScreenTypography from './screen-typography';
 import ScreenTypographyElement from './screen-typography-element';
 import ScreenFilters from './screen-filters';
->>>>>>> df354180
 import ScreenColors from './screen-colors';
 import ScreenColorPalette from './screen-color-palette';
 import ScreenLayout from './screen-layout';
 import ScreenTypography from './screen-typography';
 import ScreenTypographyElement from './screen-typography-element';
 import ScreenStyleVariations from './screen-style-variations';
-<<<<<<< HEAD
 import ScreenAddFontFamily from './screen-add-font-family';
 import ScreenGoogleFontFacesList from './screen-google-font-faces';
 import ScreenThemeFontFamilies from './screen-theme-font-families';
 import ScreenThemeFontFacesList from './screen-theme-font-faces';
-=======
 import { ScreenVariation } from './screen-variations';
->>>>>>> df354180
 import ScreenBorder from './screen-border';
 import StyleBook from '../style-book';
 import ScreenCSS from './screen-css';
@@ -257,7 +246,6 @@
 	);
 }
 
-<<<<<<< HEAD
 function FontFamilyScreens() {
 	const [ googleFontSelected, setGoogleFontSelected ] = useState( null );
 	const [ themeFontSelected, setThemeFontSelected ] = useState( null );
@@ -297,10 +285,7 @@
 	);
 }
 
-function GlobalStylesStyleBook( { onClose } ) {
-=======
 function GlobalStylesStyleBook() {
->>>>>>> df354180
 	const navigator = useNavigator();
 	const { path } = navigator.location;
 	return (
