--- conflicted
+++ resolved
@@ -38,13 +38,9 @@
 import RedoButton from './undo-redo/redo';
 import DocumentActions from './document-actions';
 import { store as editSiteStore } from '../../store';
-<<<<<<< HEAD
-import { useHasStyleBook } from '../style-book';
-import PageContentBreadcrumbs from './page-content-breadcrumbs';
-=======
 import { getEditorCanvasContainerTitle } from '../editor-canvas-container';
 import { unlock } from '../../private-apis';
->>>>>>> 4fc3d10c
+import PageContentBreadcrumbs from './page-content-breadcrumbs';
 
 const preventDefault = ( event ) => {
 	event.preventDefault();
@@ -62,11 +58,8 @@
 		blockEditorMode,
 		homeUrl,
 		showIconLabels,
-<<<<<<< HEAD
+		editorCanvasView,
 		isPage,
-=======
-		editorCanvasView,
->>>>>>> 4fc3d10c
 	} = useSelect( ( select ) => {
 		const {
 			__experimentalGetPreviewDeviceType,
@@ -100,13 +93,10 @@
 				'core/edit-site',
 				'showIconLabels'
 			),
-<<<<<<< HEAD
-			isPage: _isPage(),
-=======
 			editorCanvasView: unlock(
 				select( editSiteStore )
 			).getEditorCanvasContainerView(),
->>>>>>> 4fc3d10c
+			isPage: _isPage(),
 		};
 	}, [] );
 
@@ -242,17 +232,14 @@
 			) }
 
 			<div className="edit-site-header-edit-mode__center">
-<<<<<<< HEAD
-				{ hasStyleBook && __( 'Style Book' ) }
-				{ ! hasStyleBook && isPage && <PageContentBreadcrumbs /> }
-				{ ! hasStyleBook && ! isPage && <DocumentActions /> }
-=======
-				{ ! hasDefaultEditorCanvasView ? (
-					getEditorCanvasContainerTitle( editorCanvasView )
-				) : (
+				{ hasDefaultEditorCanvasView && isPage && (
+					<PageContentBreadcrumbs />
+				) }
+				{ hasDefaultEditorCanvasView && ! isPage && (
 					<DocumentActions />
 				) }
->>>>>>> 4fc3d10c
+				{ ! hasDefaultEditorCanvasView &&
+					getEditorCanvasContainerTitle( editorCanvasView ) }
 			</div>
 
 			<div className="edit-site-header-edit-mode__end">
