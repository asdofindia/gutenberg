.editor-header {
	padding-left: $header-height;
<<<<<<< HEAD

	.edit-site-header-edit-mode__start {
		display: flex;
		border: none;
		align-items: center;
		flex-grow: 1;
		flex-shrink: 2;
		// Take up the full height of the header so the border focus
		// is visible on toolbar buttons.
		height: 100%;
		// Allow focus ring to be fully visible on furthest right button.
		@include break-medium() {
			padding-right: var(--wp-admin-border-width-focus);
			// Account for the site hub, which is 64x64px.
			flex-basis: calc(37.5% - #{$header-height});
			// We need this to be overflow hidden so the block toolbar can
			// overflow scroll. If the overflow is visible, flexbox allows
			// the toolbar to grow outside of the allowed container space.
			overflow: hidden;
		}
	}

	.edit-site-header-edit-mode__end {
		display: flex;
		justify-content: flex-end;
		height: 100%;
		flex-grow: 1;
		flex-shrink: 1;

		@include break-medium() {
			flex-basis: 37.5%;
		}
	}

	.edit-site-header-edit-mode__center {
		align-items: center;
		display: flex;
		flex-basis: 100%;
		flex-grow: 1;
		flex-shrink: 2;
		height: 100%;
		justify-content: center;

		// Flex items will, by default, refuse to shrink below a minimum
		// intrinsic width. In order to shrink this flexbox item, and
		// subsequently truncate child text, we set an explicit min-width.
		// See https://dev.w3.org/csswg/css-flexbox/#min-size-auto
		min-width: 0;

		@include break-medium() {
			flex-basis: 25%;
		}
	}

}

.edit-site-header-edit-mode__toolbar {
	align-items: center;
	display: flex;
	gap: $grid-unit-10;
	padding-left: $grid-unit-20;

	@include break-medium() {
		padding-left: $grid-unit-50 * 0.5;
	}

	@include break-wide() {
		padding-right: $grid-unit-10;
	}

	.edit-site-header-edit-mode__inserter-toggle {
		svg {
			transition: transform cubic-bezier(0.165, 0.84, 0.44, 1) 0.2s;
			@include reduce-motion("transition");
		}

		&.is-pressed {
			svg {
				transform: rotate(45deg);
			}
		}
	}
}

/**
 * Buttons on the right side
 */

.edit-site-header-edit-mode__actions {
	display: inline-flex;
	align-items: center;
	flex-wrap: nowrap;
	// Ensure actions do not press against .edit-site-header-edit-mode__center.
	padding-left: $grid-unit-10;
	padding-right: $grid-unit-10;
	gap: $grid-unit-10;
}

.edit-site-header-edit-mode__preview-options {
	opacity: 1;
	transition: opacity 0.3s;

	&.is-zoomed-out {
		opacity: 0;
	}
}

// Button text label styles

.edit-site-header-edit-mode.show-icon-labels {
	.components-button.has-icon {
		width: auto;

		// Hide the button icons when labels are set to display...
		svg {
			display: none;
		}
		// ... and display labels.
		&::after {
			content: attr(aria-label);
		}
		&[aria-disabled="true"] {
			background-color: transparent;
		}
	}
	.is-tertiary {
		&:active {
			box-shadow: 0 0 0 1.5px var(--wp-admin-theme-color);
			background-color: transparent;
		}
	}
	// Some margins and padding have to be adjusted so the buttons can still fit on smaller screens.
	.edit-site-save-button__button {
		padding-left: 6px;
		padding-right: 6px;
	}

	// The template details toggle has a custom label, different from its aria-label, so we don't want to display both.
	.edit-site-document-actions__get-info.edit-site-document-actions__get-info.edit-site-document-actions__get-info {
		&::after {
			content: none;
		}
	}

	.edit-site-header-edit-mode__inserter-toggle.edit-site-header-edit-mode__inserter-toggle,
	.edit-site-document-actions__get-info.edit-site-document-actions__get-info.edit-site-document-actions__get-info {
		height: 36px;
		padding: 0 $grid-unit-10;
	}

	.block-editor-block-mover {
		// Modified group borders.
		border-left: none;

		&::before {
			content: "";
			width: $border-width;
			height: $grid-unit-30;
			background-color: $gray-300;
			margin-top: $grid-unit-05;
			margin-left: $grid-unit;
		}

		// Modified block movers horizontal separator.
		.block-editor-block-mover__move-button-container {
			&::before {
				width: calc(100% - #{$grid-unit-30});
				background: $gray-300;
				left: calc(50% + 1px);
			}
		}
	}
}

.has-fixed-toolbar {
	.selected-block-tools-wrapper {
		overflow: hidden;
		display: flex;
		align-items: center;
		height: $header-height;

		.block-editor-block-contextual-toolbar {
			border-bottom: 0;
			height: 100%;
		}

		// These rules ensure that icons are always positioned in a way that lines up with the rest of the icons in the toolbar.
		.block-editor-block-toolbar {
			height: 100%;
			// Push down so that buttons are centered vertically.
			// It should be 16px (64px header height - 32px compact button height = 32 / 2),
			// but there is a -1px top-margin down the stack that affects this.
			padding-top: math.div($header-height - $button-size-compact, 2) + 1;

			// Match the height of other buttons in the header toolbar.
			.components-button:not(.block-editor-block-mover-button) {
				height: $button-size-compact;
			}
		}

		&::after {
			content: "";
			width: $border-width;
			height: $grid-unit-30;
			background-color: $gray-300;
			margin-left: $grid-unit;
		}

		// Modified group borders.
		.components-toolbar-group,
		.components-toolbar {
			border-right: none;

			&::after {
				content: "";
				width: $border-width;
				height: $grid-unit-30;
				background-color: $gray-300;
				margin-top: $grid-unit-05;
				margin-left: $grid-unit;
			}

			& .components-toolbar-group.components-toolbar-group {
				&::after {
					display: none;
				}
			}
		}

		.block-editor-block-mover {
			// Match the height of other buttons in the header toolbar.
			&.is-horizontal .block-editor-block-mover-button {
				height: $button-size-compact;
				overflow: visible;
			}

			// Move up a little to prevent the toolbar shift when focus is on the vertical movers.
			@include break-small() {
				&:not(.is-horizontal) .block-editor-block-mover__move-button-container {
					position: relative;
					top: -10px;
				}
			}
		}

		&.is-collapsed {
			display: none;
		}
	}

	.edit-site-header-edit-mode__center.is-collapsed {
		display: none;
	}
}

.edit-site-header-edit-mode__block-tools-toggle {
	margin-left: 2px; // Allow focus ring to be fully visible
}

.components-popover.more-menu-dropdown__content {
	z-index: z-index(".components-popover.more-menu__content");
=======
>>>>>>> 2bbe6bb7
}<|MERGE_RESOLUTION|>--- conflicted
+++ resolved
@@ -1,267 +1,3 @@
 .editor-header {
 	padding-left: $header-height;
-<<<<<<< HEAD
-
-	.edit-site-header-edit-mode__start {
-		display: flex;
-		border: none;
-		align-items: center;
-		flex-grow: 1;
-		flex-shrink: 2;
-		// Take up the full height of the header so the border focus
-		// is visible on toolbar buttons.
-		height: 100%;
-		// Allow focus ring to be fully visible on furthest right button.
-		@include break-medium() {
-			padding-right: var(--wp-admin-border-width-focus);
-			// Account for the site hub, which is 64x64px.
-			flex-basis: calc(37.5% - #{$header-height});
-			// We need this to be overflow hidden so the block toolbar can
-			// overflow scroll. If the overflow is visible, flexbox allows
-			// the toolbar to grow outside of the allowed container space.
-			overflow: hidden;
-		}
-	}
-
-	.edit-site-header-edit-mode__end {
-		display: flex;
-		justify-content: flex-end;
-		height: 100%;
-		flex-grow: 1;
-		flex-shrink: 1;
-
-		@include break-medium() {
-			flex-basis: 37.5%;
-		}
-	}
-
-	.edit-site-header-edit-mode__center {
-		align-items: center;
-		display: flex;
-		flex-basis: 100%;
-		flex-grow: 1;
-		flex-shrink: 2;
-		height: 100%;
-		justify-content: center;
-
-		// Flex items will, by default, refuse to shrink below a minimum
-		// intrinsic width. In order to shrink this flexbox item, and
-		// subsequently truncate child text, we set an explicit min-width.
-		// See https://dev.w3.org/csswg/css-flexbox/#min-size-auto
-		min-width: 0;
-
-		@include break-medium() {
-			flex-basis: 25%;
-		}
-	}
-
-}
-
-.edit-site-header-edit-mode__toolbar {
-	align-items: center;
-	display: flex;
-	gap: $grid-unit-10;
-	padding-left: $grid-unit-20;
-
-	@include break-medium() {
-		padding-left: $grid-unit-50 * 0.5;
-	}
-
-	@include break-wide() {
-		padding-right: $grid-unit-10;
-	}
-
-	.edit-site-header-edit-mode__inserter-toggle {
-		svg {
-			transition: transform cubic-bezier(0.165, 0.84, 0.44, 1) 0.2s;
-			@include reduce-motion("transition");
-		}
-
-		&.is-pressed {
-			svg {
-				transform: rotate(45deg);
-			}
-		}
-	}
-}
-
-/**
- * Buttons on the right side
- */
-
-.edit-site-header-edit-mode__actions {
-	display: inline-flex;
-	align-items: center;
-	flex-wrap: nowrap;
-	// Ensure actions do not press against .edit-site-header-edit-mode__center.
-	padding-left: $grid-unit-10;
-	padding-right: $grid-unit-10;
-	gap: $grid-unit-10;
-}
-
-.edit-site-header-edit-mode__preview-options {
-	opacity: 1;
-	transition: opacity 0.3s;
-
-	&.is-zoomed-out {
-		opacity: 0;
-	}
-}
-
-// Button text label styles
-
-.edit-site-header-edit-mode.show-icon-labels {
-	.components-button.has-icon {
-		width: auto;
-
-		// Hide the button icons when labels are set to display...
-		svg {
-			display: none;
-		}
-		// ... and display labels.
-		&::after {
-			content: attr(aria-label);
-		}
-		&[aria-disabled="true"] {
-			background-color: transparent;
-		}
-	}
-	.is-tertiary {
-		&:active {
-			box-shadow: 0 0 0 1.5px var(--wp-admin-theme-color);
-			background-color: transparent;
-		}
-	}
-	// Some margins and padding have to be adjusted so the buttons can still fit on smaller screens.
-	.edit-site-save-button__button {
-		padding-left: 6px;
-		padding-right: 6px;
-	}
-
-	// The template details toggle has a custom label, different from its aria-label, so we don't want to display both.
-	.edit-site-document-actions__get-info.edit-site-document-actions__get-info.edit-site-document-actions__get-info {
-		&::after {
-			content: none;
-		}
-	}
-
-	.edit-site-header-edit-mode__inserter-toggle.edit-site-header-edit-mode__inserter-toggle,
-	.edit-site-document-actions__get-info.edit-site-document-actions__get-info.edit-site-document-actions__get-info {
-		height: 36px;
-		padding: 0 $grid-unit-10;
-	}
-
-	.block-editor-block-mover {
-		// Modified group borders.
-		border-left: none;
-
-		&::before {
-			content: "";
-			width: $border-width;
-			height: $grid-unit-30;
-			background-color: $gray-300;
-			margin-top: $grid-unit-05;
-			margin-left: $grid-unit;
-		}
-
-		// Modified block movers horizontal separator.
-		.block-editor-block-mover__move-button-container {
-			&::before {
-				width: calc(100% - #{$grid-unit-30});
-				background: $gray-300;
-				left: calc(50% + 1px);
-			}
-		}
-	}
-}
-
-.has-fixed-toolbar {
-	.selected-block-tools-wrapper {
-		overflow: hidden;
-		display: flex;
-		align-items: center;
-		height: $header-height;
-
-		.block-editor-block-contextual-toolbar {
-			border-bottom: 0;
-			height: 100%;
-		}
-
-		// These rules ensure that icons are always positioned in a way that lines up with the rest of the icons in the toolbar.
-		.block-editor-block-toolbar {
-			height: 100%;
-			// Push down so that buttons are centered vertically.
-			// It should be 16px (64px header height - 32px compact button height = 32 / 2),
-			// but there is a -1px top-margin down the stack that affects this.
-			padding-top: math.div($header-height - $button-size-compact, 2) + 1;
-
-			// Match the height of other buttons in the header toolbar.
-			.components-button:not(.block-editor-block-mover-button) {
-				height: $button-size-compact;
-			}
-		}
-
-		&::after {
-			content: "";
-			width: $border-width;
-			height: $grid-unit-30;
-			background-color: $gray-300;
-			margin-left: $grid-unit;
-		}
-
-		// Modified group borders.
-		.components-toolbar-group,
-		.components-toolbar {
-			border-right: none;
-
-			&::after {
-				content: "";
-				width: $border-width;
-				height: $grid-unit-30;
-				background-color: $gray-300;
-				margin-top: $grid-unit-05;
-				margin-left: $grid-unit;
-			}
-
-			& .components-toolbar-group.components-toolbar-group {
-				&::after {
-					display: none;
-				}
-			}
-		}
-
-		.block-editor-block-mover {
-			// Match the height of other buttons in the header toolbar.
-			&.is-horizontal .block-editor-block-mover-button {
-				height: $button-size-compact;
-				overflow: visible;
-			}
-
-			// Move up a little to prevent the toolbar shift when focus is on the vertical movers.
-			@include break-small() {
-				&:not(.is-horizontal) .block-editor-block-mover__move-button-container {
-					position: relative;
-					top: -10px;
-				}
-			}
-		}
-
-		&.is-collapsed {
-			display: none;
-		}
-	}
-
-	.edit-site-header-edit-mode__center.is-collapsed {
-		display: none;
-	}
-}
-
-.edit-site-header-edit-mode__block-tools-toggle {
-	margin-left: 2px; // Allow focus ring to be fully visible
-}
-
-.components-popover.more-menu-dropdown__content {
-	z-index: z-index(".components-popover.more-menu__content");
-=======
->>>>>>> 2bbe6bb7
 }