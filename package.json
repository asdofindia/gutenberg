{
	"name": "gutenberg",
	"version": "14.6.0-rc.1",
	"private": true,
	"description": "A new WordPress editor experience.",
	"author": "The WordPress Contributors",
	"license": "GPL-2.0-or-later",
	"keywords": [
		"WordPress",
		"editor"
	],
	"homepage": "https://github.com/WordPress/gutenberg/",
	"repository": "git+https://github.com/WordPress/gutenberg.git",
	"bugs": {
		"url": "https://github.com/WordPress/gutenberg/issues"
	},
	"engines": {
		"node": ">=14.0.0",
		"npm": ">=6.9.0 <7"
	},
	"config": {
		"IS_GUTENBERG_PLUGIN": true
	},
	"dependencies": {
		"@wordpress/a11y": "file:packages/a11y",
		"@wordpress/annotations": "file:packages/annotations",
		"@wordpress/api-fetch": "file:packages/api-fetch",
		"@wordpress/autop": "file:packages/autop",
		"@wordpress/blob": "file:packages/blob",
		"@wordpress/block-directory": "file:packages/block-directory",
		"@wordpress/block-editor": "file:packages/block-editor",
		"@wordpress/block-library": "file:packages/block-library",
		"@wordpress/block-serialization-default-parser": "file:packages/block-serialization-default-parser",
		"@wordpress/block-serialization-spec-parser": "file:packages/block-serialization-spec-parser",
		"@wordpress/blocks": "file:packages/blocks",
		"@wordpress/components": "file:packages/components",
		"@wordpress/compose": "file:packages/compose",
		"@wordpress/core-data": "file:packages/core-data",
		"@wordpress/customize-widgets": "file:packages/customize-widgets",
		"@wordpress/data": "file:packages/data",
		"@wordpress/data-controls": "file:packages/data-controls",
		"@wordpress/date": "file:packages/date",
		"@wordpress/deprecated": "file:packages/deprecated",
		"@wordpress/dom": "file:packages/dom",
		"@wordpress/dom-ready": "file:packages/dom-ready",
		"@wordpress/edit-navigation": "file:packages/edit-navigation",
		"@wordpress/edit-post": "file:packages/edit-post",
		"@wordpress/edit-site": "file:packages/edit-site",
		"@wordpress/edit-widgets": "file:packages/edit-widgets",
		"@wordpress/editor": "file:packages/editor",
		"@wordpress/element": "file:packages/element",
		"@wordpress/escape-html": "file:packages/escape-html",
		"@wordpress/experiments": "file:packages/experiments",
		"@wordpress/format-library": "file:packages/format-library",
		"@wordpress/hooks": "file:packages/hooks",
		"@wordpress/html-entities": "file:packages/html-entities",
		"@wordpress/i18n": "file:packages/i18n",
		"@wordpress/icons": "file:packages/icons",
		"@wordpress/interface": "file:packages/interface",
		"@wordpress/is-shallow-equal": "file:packages/is-shallow-equal",
		"@wordpress/keyboard-shortcuts": "file:packages/keyboard-shortcuts",
		"@wordpress/keycodes": "file:packages/keycodes",
		"@wordpress/list-reusable-blocks": "file:packages/list-reusable-blocks",
		"@wordpress/media-utils": "file:packages/media-utils",
		"@wordpress/notices": "file:packages/notices",
		"@wordpress/nux": "file:packages/nux",
		"@wordpress/plugins": "file:packages/plugins",
		"@wordpress/preferences": "file:packages/preferences",
		"@wordpress/preferences-persistence": "file:packages/preferences-persistence",
		"@wordpress/primitives": "file:packages/primitives",
		"@wordpress/priority-queue": "file:packages/priority-queue",
		"@wordpress/react-i18n": "file:packages/react-i18n",
		"@wordpress/react-native-aztec": "file:packages/react-native-aztec",
		"@wordpress/react-native-bridge": "file:packages/react-native-bridge",
		"@wordpress/react-native-editor": "file:packages/react-native-editor",
		"@wordpress/redux-routine": "file:packages/redux-routine",
		"@wordpress/reusable-blocks": "file:packages/reusable-blocks",
		"@wordpress/rich-text": "file:packages/rich-text",
		"@wordpress/server-side-render": "file:packages/server-side-render",
		"@wordpress/shortcode": "file:packages/shortcode",
		"@wordpress/style-engine": "file:packages/style-engine",
		"@wordpress/token-list": "file:packages/token-list",
		"@wordpress/url": "file:packages/url",
		"@wordpress/viewport": "file:packages/viewport",
		"@wordpress/warning": "file:packages/warning",
		"@wordpress/widgets": "file:packages/widgets",
		"@wordpress/wordcount": "file:packages/wordcount",
		"wicg-inert": "3.1.2"
	},
	"devDependencies": {
		"@actions/core": "1.9.1",
		"@actions/github": "5.0.0",
		"@babel/core": "7.16.0",
		"@babel/plugin-syntax-jsx": "7.16.0",
		"@babel/runtime-corejs3": "7.16.0",
		"@babel/traverse": "7.16.0",
		"@emotion/babel-plugin": "11.3.0",
		"@emotion/jest": "11.7.1",
		"@emotion/native": "11.0.0",
		"@octokit/rest": "16.26.0",
		"@octokit/types": "6.34.0",
		"@octokit/webhooks-types": "5.6.0",
		"@playwright/test": "1.27.1",
		"@pmmmwh/react-refresh-webpack-plugin": "0.5.2",
		"@storybook/addon-a11y": "6.5.7",
		"@storybook/addon-actions": "6.5.7",
		"@storybook/addon-controls": "6.5.7",
		"@storybook/addon-docs": "6.5.7",
		"@storybook/addon-knobs": "6.2.9",
		"@storybook/addon-toolbars": "6.5.7",
		"@storybook/addon-viewport": "6.5.7",
		"@storybook/builder-webpack5": "6.5.7",
		"@storybook/manager-webpack5": "6.5.7",
		"@storybook/react": "6.5.7",
		"@testing-library/jest-dom": "5.16.5",
		"@testing-library/react": "13.4.0",
		"@testing-library/react-native": "11.3.0",
		"@testing-library/user-event": "14.4.3",
		"@types/classnames": "2.3.1",
		"@types/eslint": "7.28.0",
		"@types/estree": "0.0.50",
		"@types/highlight-words-core": "1.2.1",
		"@types/istanbul-lib-report": "3.0.0",
		"@types/lodash": "4.14.172",
		"@types/mime": "2.0.3",
		"@types/npm-package-arg": "6.1.1",
		"@types/prettier": "2.4.4",
		"@types/qs": "6.9.7",
		"@types/react": "18.0.21",
		"@types/react-dates": "21.8.3",
		"@types/react-dom": "18.0.6",
		"@types/requestidlecallback": "0.3.4",
		"@types/semver": "7.3.8",
		"@types/sprintf-js": "1.1.2",
		"@types/unzipper": "0.10.5",
		"@types/uuid": "8.3.1",
		"@wordpress/babel-plugin-import-jsx-pragma": "file:packages/babel-plugin-import-jsx-pragma",
		"@wordpress/babel-plugin-makepot": "file:packages/babel-plugin-makepot",
		"@wordpress/babel-preset-default": "file:packages/babel-preset-default",
		"@wordpress/base-styles": "file:packages/base-styles",
		"@wordpress/browserslist-config": "file:packages/browserslist-config",
		"@wordpress/create-block": "file:packages/create-block",
		"@wordpress/create-block-tutorial-template": "file:packages/create-block-tutorial-template",
		"@wordpress/dependency-extraction-webpack-plugin": "file:packages/dependency-extraction-webpack-plugin",
		"@wordpress/docgen": "file:packages/docgen",
		"@wordpress/e2e-test-utils": "file:packages/e2e-test-utils",
		"@wordpress/e2e-test-utils-playwright": "file:packages/e2e-test-utils-playwright",
		"@wordpress/e2e-tests": "file:packages/e2e-tests",
		"@wordpress/env": "file:packages/env",
		"@wordpress/eslint-plugin": "file:packages/eslint-plugin",
		"@wordpress/jest-console": "file:packages/jest-console",
		"@wordpress/jest-preset-default": "file:packages/jest-preset-default",
		"@wordpress/jest-puppeteer-axe": "file:packages/jest-puppeteer-axe",
		"@wordpress/lazy-import": "file:packages/lazy-import",
		"@wordpress/npm-package-json-lint-config": "file:packages/npm-package-json-lint-config",
		"@wordpress/postcss-plugins-preset": "file:packages/postcss-plugins-preset",
		"@wordpress/postcss-themes": "file:packages/postcss-themes",
		"@wordpress/prettier-config": "file:packages/prettier-config",
		"@wordpress/project-management-automation": "file:packages/project-management-automation",
		"@wordpress/readable-js-assets-webpack-plugin": "file:packages/readable-js-assets-webpack-plugin",
		"@wordpress/report-flaky-tests": "file:packages/report-flaky-tests",
		"@wordpress/scripts": "file:packages/scripts",
		"@wordpress/stylelint-config": "file:packages/stylelint-config",
		"ajv": "8.7.1",
		"ajv-draft-04": "1.0.0",
		"appium": "1.22.3",
		"babel-jest": "27.4.5",
		"babel-loader": "8.2.3",
		"babel-plugin-inline-json-import": "0.3.2",
		"babel-plugin-react-native-classname-to-style": "1.2.2",
		"babel-plugin-react-native-platform-specific-extensions": "1.1.1",
		"babel-plugin-transform-remove-console": "6.9.4",
		"benchmark": "2.1.4",
		"browserslist": "4.17.6",
		"chalk": "4.1.1",
		"change-case": "4.1.2",
		"commander": "9.2.0",
		"concurrently": "3.5.0",
		"copy-webpack-plugin": "10.2.0",
		"core-js-builder": "3.19.1",
		"cross-env": "3.2.4",
		"css-loader": "6.2.0",
		"cssnano": "5.0.7",
		"deep-freeze": "0.0.1",
		"equivalent-key-map": "0.2.2",
		"escape-html": "1.0.3",
		"eslint-import-resolver-node": "0.3.4",
		"eslint-plugin-eslint-comments": "3.1.2",
		"eslint-plugin-import": "2.25.2",
		"eslint-plugin-jest-dom": "4.0.2",
		"eslint-plugin-playwright": "0.8.0",
		"eslint-plugin-ssr-friendly": "1.0.6",
		"eslint-plugin-testing-library": "5.7.2",
		"execa": "4.0.2",
		"fast-glob": "3.2.7",
		"filenamify": "4.2.0",
		"glob": "7.1.2",
		"husky": "7.0.0",
		"inquirer": "7.1.0",
		"jest": "27.4.5",
		"jest-junit": "13.0.0",
		"jest-message-util": "27.4.2",
		"jest-watch-typeahead": "1.0.0",
		"jsdom": "16.7.0",
		"lerna": "5.5.2",
		"lint-staged": "10.0.1",
		"lodash": "4.17.21",
		"make-dir": "3.0.0",
		"metro-react-native-babel-preset": "0.70.3",
		"metro-react-native-babel-transformer": "0.70.3",
		"mkdirp": "0.5.1",
		"nock": "12.0.3",
		"node-fetch": "2.6.1",
		"node-watch": "0.7.0",
		"npm-run-all": "4.1.5",
		"patch-package": "6.2.2",
		"postcss": "8.4.16",
		"postcss-loader": "6.2.1",
		"prettier": "npm:wp-prettier@2.6.2",
		"progress": "2.0.3",
		"react": "18.2.0",
		"react-dom": "18.2.0",
<<<<<<< HEAD
		"react-native": "0.70.4",
=======
		"react-native": "0.69.4",
>>>>>>> 3e15b348
		"react-native-url-polyfill": "1.1.2",
		"react-refresh": "0.10.0",
		"react-test-renderer": "18.2.0",
		"redux": "4.1.2",
		"resize-observer-polyfill": "1.5.1",
		"rimraf": "3.0.2",
		"rtlcss": "4.0.0",
		"sass": "1.35.2",
		"sass-loader": "12.1.0",
		"semver": "7.3.5",
		"simple-git": "3.5.0",
		"snapshot-diff": "0.8.1",
		"source-map-loader": "3.0.0",
		"sprintf-js": "1.1.1",
		"storybook-source-link": "2.0.3",
		"style-loader": "3.2.1",
		"terser-webpack-plugin": "5.1.4",
		"typescript": "4.4.2",
		"uglify-js": "3.13.7",
		"unzipper": "0.10.11",
		"uuid": "8.3.0",
		"wd": "1.12.1",
		"webpack": "5.65.0",
		"webpack-bundle-analyzer": "4.4.2",
		"worker-farm": "1.7.0"
	},
	"scripts": {
		"build": "npm run build:packages && wp-scripts build",
		"build:analyze-bundles": "npm run build -- --webpack-bundle-analyzer",
		"build:package-types": "node ./bin/packages/validate-typescript-version.js",
		"prebuild:packages": "npm run clean:packages && lerna run build",
		"build:packages": "npm run build:package-types && node ./bin/packages/build.js",
		"build:plugin-zip": "bash ./bin/build-plugin-zip.sh",
		"clean:package-types": "tsc --build --clean",
		"clean:packages": "rimraf \"./packages/*/@(build|build-module|build-style)\"",
		"dev": "npm run build:packages && concurrently \"wp-scripts start\" \"npm run dev:packages\"",
		"dev:packages": "concurrently \"node ./bin/packages/watch.js\" \"tsc --build --watch\"",
		"distclean": "rimraf node_modules packages/*/node_modules",
		"docs:api-ref": "node ./bin/api-docs/update-api-docs.js",
		"docs:blocks": "node ./bin/api-docs/gen-block-lib-list.js",
		"docs:build": "npm-run-all docs:gen docs:blocks docs:api-ref docs:theme-ref",
		"docs:gen": "node ./docs/tool/index.js",
		"docs:theme-ref": "node ./bin/api-docs/gen-theme-reference.js",
		"env": "wp-env",
		"fixtures:clean": "rimraf \"test/integration/fixtures/blocks/*.+(json|serialized.html)\"",
		"fixtures:generate": "cross-env GENERATE_MISSING_FIXTURES=y npm run test:unit test/integration/full-content/ && npm run format test/integration/fixtures/blocks/*.json",
		"fixtures:regenerate": "npm-run-all fixtures:clean fixtures:generate",
		"format": "wp-scripts format",
		"format:php": "wp-env run composer run-script format",
		"lint": "concurrently \"npm run lint:lockfile\" \"npm run lint:js\" \"npm run lint:pkg-json\" \"npm run lint:css\"",
		"lint:css": "wp-scripts lint-style \"**/*.scss\"",
		"lint:css:fix": "npm run lint:css -- --fix",
		"lint:js": "wp-scripts lint-js",
		"lint:js:fix": "npm run lint:js -- --fix",
		"lint:lockfile": "node ./bin/validate-package-lock.js",
		"lint:md:docs": "wp-scripts lint-md-docs",
		"prelint:php": "wp-env run composer \"install --no-interaction\"",
		"lint:php": "wp-env run composer run-script lint",
		"lint:pkg-json": "wp-scripts lint-pkg-json . 'packages/*/package.json'",
		"native": "npm run --prefix packages/react-native-editor",
		"other:changelog": "node ./bin/plugin/cli.js changelog",
		"other:check-licenses": "concurrently \"wp-scripts check-licenses --prod --gpl2 --ignore=@react-native-community/cli,@react-native-community/cli-platform-ios\" \"wp-scripts check-licenses --dev\"",
		"preother:check-local-changes": "npm run docs:build",
		"other:check-local-changes": "node ./bin/check-local-changes.js",
		"other:cherry-pick": "node ./bin/cherry-pick.mjs",
		"postinstall": "patch-package && node ./patches/patch-xcode.js",
		"prepare": "husky install",
		"prepublishOnly": "npm run clean:package-types && npm run build:packages",
		"publish:check": "lerna updated",
		"publish:latest": "lerna publish --no-private",
		"publish:patch": "lerna publish patch --no-private --dist-tag patch",
		"start": "npm run dev",
		"prestorybook:build": "npm run build:packages",
		"storybook:build": "build-storybook -c ./storybook -o ./storybook/build",
		"prestorybook:dev": "npm run build:packages",
		"storybook:dev": "concurrently \"npm run dev:packages\" \"start-storybook -c ./storybook -p 50240\"",
		"storybook:e2e:dev": "concurrently \"npm run dev:packages\" \"start-storybook -c test/storybook-playwright/storybook -p 50241\"",
		"test": "npm-run-all lint test:unit",
		"test:create-block": "bash ./bin/test-create-block.sh",
		"test:e2e": "wp-scripts test-e2e --config packages/e2e-tests/jest.config.js",
		"test:e2e:debug": "wp-scripts --inspect-brk test-e2e --config packages/e2e-tests/jest.config.js --puppeteer-devtools",
		"test:e2e:playwright": "playwright test --config test/e2e/playwright.config.ts",
		"test:e2e:storybook": "playwright test --config test/storybook-playwright/playwright.config.ts",
		"test:e2e:watch": "npm run test:e2e -- --watch",
		"test:performance": "wp-scripts test-e2e --config packages/e2e-tests/jest.performance.config.js",
		"test:php": "npm-run-all lint:php test:unit:php",
		"test:php:watch": "wp-env run composer run-script test:watch",
		"test:unit": "wp-scripts test-unit-js --config test/unit/jest.config.js",
		"test:unit:date": "bash ./bin/unit-test-date.sh",
		"test:unit:debug": "wp-scripts --inspect-brk test-unit-js --runInBand --no-cache --verbose --config test/unit/jest.config.js ",
		"pretest:unit:php": "wp-env start",
		"test:unit:php": "wp-env run tests-wordpress /var/www/html/wp-content/plugins/gutenberg/vendor/bin/phpunit -c /var/www/html/wp-content/plugins/gutenberg/phpunit.xml.dist --verbose",
		"pretest:unit:php:multisite": "wp-env start",
		"test:unit:php:multisite": "wp-env run tests-wordpress /var/www/html/wp-content/plugins/gutenberg/vendor/bin/phpunit -c /var/www/html/wp-content/plugins/gutenberg/phpunit/multisite.xml --verbose",
		"test:unit:update": "npm run test:unit -- --updateSnapshot",
		"test:unit:watch": "npm run test:unit -- --watch",
		"wp-env": "wp-env"
	},
	"lint-staged": {
		"*.{js,json,ts,tsx,yml,yaml}": [
			"wp-scripts format"
		],
		"*.{js,ts,tsx}": [
			"wp-scripts lint-js"
		],
		"*.scss": [
			"wp-scripts lint-style"
		],
		"package-lock.json": [
			"npm run lint:lockfile",
			"node ./bin/check-latest-npm.js"
		],
		"packages/*/package.json": [
			"wp-scripts lint-pkg-json"
		],
		"{docs/{toc.json,tool/*.js},packages/{*/README.md,components/src/*/**/README.md}}": [
			"node ./docs/tool/index.js"
		],
		"packages/**/*.{js,ts,tsx,json}": [
			"npm run docs:api-ref",
			"npm run docs:blocks",
			"npm run docs:theme-ref",
			"node ./bin/api-docs/are-api-docs-unstaged.js",
			"node ./bin/packages/lint-staged-typecheck.js"
		]
	},
	"wp-env": {
		"plugin-dir": "gutenberg",
		"plugin-name": "Gutenberg",
		"docker-template": "./bin/docker-compose.override.yml.template",
		"welcome-logo": [
			",⁻⁻⁻·       .                 |",
			"|  ،⁓’.   . |---  ,---. ,---. |---. ,---. ,---. ,---.",
			"|   | |   | |     |---' |   | |   | |---' |     |   |",
			"`---' `---' `---’ `---’ '   ` `---' `---’ `     `---|",
			"                                                `---'"
		],
		"welcome-build-command": "npm run dev"
	}
}<|MERGE_RESOLUTION|>--- conflicted
+++ resolved
@@ -220,11 +220,7 @@
 		"progress": "2.0.3",
 		"react": "18.2.0",
 		"react-dom": "18.2.0",
-<<<<<<< HEAD
-		"react-native": "0.70.4",
-=======
 		"react-native": "0.69.4",
->>>>>>> 3e15b348
 		"react-native-url-polyfill": "1.1.2",
 		"react-refresh": "0.10.0",
 		"react-test-renderer": "18.2.0",
@@ -254,7 +250,7 @@
 	"scripts": {
 		"build": "npm run build:packages && wp-scripts build",
 		"build:analyze-bundles": "npm run build -- --webpack-bundle-analyzer",
-		"build:package-types": "node ./bin/packages/validate-typescript-version.js",
+		"build:package-types": "node ./bin/packages/validate-typescript-version.js && tsc --build",
 		"prebuild:packages": "npm run clean:packages && lerna run build",
 		"build:packages": "npm run build:package-types && node ./bin/packages/build.js",
 		"build:plugin-zip": "bash ./bin/build-plugin-zip.sh",
