{
  "name": "gutenberg-mobile",
  "version": "0.1.0",
  "private": true,
  "config": {
    "jsfiles": "./*.js src/*.js src/**/*.js",
    "scssfiles": "src/*.scss src/**/*.scss"
  },
  "devDependencies": {
    "@wordpress/babel-preset-default": "^1.1.2",
    "babel-eslint": "^8.2.2",
    "babel-plugin-react-native-classname-to-style": "^1.2.1",
    "babel-plugin-react-native-platform-specific-extensions": "^1.0.1",
    "babel-plugin-react-require": "^3.0.0",
    "babel-plugin-transform-async-generator-functions": "^6.24.1",
    "babel-preset-react-native-stage-0": "^1.0.1",
    "cross-env": "^5.1.4",
    "empty": "^0.10.1",
    "eslint": "^4.19.1",
    "eslint-config-wordpress": "^2.0.0",
    "eslint-plugin-flowtype": "^2.46.1",
    "eslint-plugin-jest": "^21.15.0",
    "eslint-plugin-jsx-a11y": "^6.0.3",
    "eslint-plugin-react": "^7.7.0",
    "eslint-plugin-react-native": "^3.2.1",
    "eslint-plugin-wordpress": "git+https://github.com/WordPress-Coding-Standards/eslint-plugin-wordpress.git#1774343f6226052a46b081e01db3fca8793cc9f1",
    "flow-bin": "0.67.1",
    "identity-obj-proxy": "^3.0.0",
    "jest": "^22.4.3",
    "jest-react-native": "^18.0.0",
    "prettier": "git+https://github.com/Automattic/calypso-prettier.git#calypso-1.9",
    "react-dom": "^16.2.0",
    "react-native-sass-transformer": "^1.1.1",
    "react-test-renderer": "16.2.0",
    "remote-redux-devtools": "^0.5.12",
    "sprintf-js": "^1.1.1"
  },
  "scripts": {
    "check-gb-unused-babelrc": "cd gutenberg/; git ls-files --error-unmatch .babelrc 2>/dev/null; ss=$?; cd ..; (if [[ $ss -gt 0 ]]; then (exit 0); else (echo \"'.babelrc' is tracked in Gutenberg, cannot overwrite!\"; exit 1); fi)",
    "bypass-gb-babel": "echo '{}' > gutenberg/.babelrc",
    "pre-build": "yarn check-gb-unused-babelrc && yarn bypass-gb-babel",
    "start": "yarn pre-build && yarn react-native start",
    "start:reset": "yarn clean:runtime && yarn start --reset-cache",
    "start:debug": "yarn pre-build && node --inspect-brk node_modules/.bin/react-native start",
    "android": "react-native run-android",
    "ios": "react-native run-ios",
    "test": "cross-env NODE_ENV=test node node_modules/jest/bin/jest.js --verbose --config jest.config.js",
    "test:debug": "cross-env NODE_ENV=test node --inspect-brk node_modules/jest/bin/jest.js --runInBand --verbose --config jest.config.js",
    "flow": "flow",
    "prettier": "prettier-eslint --write $npm_package_config_jsfiles $npm_package_config_scssfiles",
<<<<<<< HEAD
    "clean": "yarn clean:setup; yarn clean:runtime",
    "clean:runtime": "yarn test --clearCache; watchman watch-del-all; rm -rf $TMPDIR/react-*; rm -rf $TMPDIR/metro-cache-*; rm -rf $TMPDIR/jest_*",
    "clean:setup": "rm -rf node_modules; rm -f yarn.lock",
=======
    "clean": "yarn cache clean; yarn test --clearCache; watchman watch-del-all; rm -rf node_modules; rm -f yarn.lock; rm -rf $TMPDIR/react-*; rm -rf $TMPDIR/metro-cache-*; rm -rf $TMPDIR/jest_*",
>>>>>>> d73c4431
    "clean:install": "yarn clean; yarn",
    "lint": "eslint $npm_package_config_jsfiles",
    "lint:fix": "eslint $npm_package_config_jsfiles --fix"
  },
  "dependencies": {
<<<<<<< HEAD
    "@wordpress/data": "^1.0.0-alpha.1",
    "@wordpress/element": "^1.0.0-alpha.1",
=======
    "@wordpress/autop": "^1.0.6",
>>>>>>> d73c4431
    "@wordpress/hooks": "^1.2.0",
    "@wordpress/i18n": "^1.1.0",
    "@wordpress/is-shallow-equal": "^1.0.1",
    "babel-plugin-module-resolver": "^3.1.0",
    "babel-preset-es2015": "^6.24.1",
    "classnames": "^2.2.5",
    "dom-react": "^2.2.1",
    "domutils": "^1.7.0",
    "hpq": "^1.2.0",
    "jed": "^1.1.1",
    "js-beautify": "^1.7.5",
    "jsdom-jscore": "git+https://github.com/iamcco/jsdom-jscore-rn.git#6eac88dd5d5e7c21ce6382abde7dbc376d7f7f59",
    "jsx-to-string": "^1.3.1",
    "memize": "^1.0.5",
    "node-libs-react-native": "^1.0.2",
    "node-sass": "^4.8.3",
    "prettier-eslint": "^8.8.1",
    "react": "16.3.1",
    "react-native": "0.55.4",
    "react-native-recyclerview-list": "git+https://github.com/wordpress-mobile/react-native-recyclerview-list.git#bfccbaab6b5954e18f8b0ed441ba38275853b79c",
    "react-redux": "^5.0.7",
    "redux": "^3.7.2",
<<<<<<< HEAD
    "rememo": "^3.0.0",
    "shallowequal": "^1.0.2",
    "tinycolor2": "^1.4.1"
=======
    "shallowequal": "^1.0.2",
    "simple-html-tokenizer": "^0.5.1"
>>>>>>> d73c4431
  }
}<|MERGE_RESOLUTION|>--- conflicted
+++ resolved
@@ -48,24 +48,17 @@
     "test:debug": "cross-env NODE_ENV=test node --inspect-brk node_modules/jest/bin/jest.js --runInBand --verbose --config jest.config.js",
     "flow": "flow",
     "prettier": "prettier-eslint --write $npm_package_config_jsfiles $npm_package_config_scssfiles",
-<<<<<<< HEAD
     "clean": "yarn clean:setup; yarn clean:runtime",
-    "clean:runtime": "yarn test --clearCache; watchman watch-del-all; rm -rf $TMPDIR/react-*; rm -rf $TMPDIR/metro-cache-*; rm -rf $TMPDIR/jest_*",
+    "clean:runtime": "yarn cache clean; yarn test --clearCache; watchman watch-del-all; rm -rf $TMPDIR/react-*; rm -rf $TMPDIR/metro-cache-*; rm -rf $TMPDIR/jest_*",
     "clean:setup": "rm -rf node_modules; rm -f yarn.lock",
-=======
-    "clean": "yarn cache clean; yarn test --clearCache; watchman watch-del-all; rm -rf node_modules; rm -f yarn.lock; rm -rf $TMPDIR/react-*; rm -rf $TMPDIR/metro-cache-*; rm -rf $TMPDIR/jest_*",
->>>>>>> d73c4431
     "clean:install": "yarn clean; yarn",
     "lint": "eslint $npm_package_config_jsfiles",
     "lint:fix": "eslint $npm_package_config_jsfiles --fix"
   },
   "dependencies": {
-<<<<<<< HEAD
+    "@wordpress/autop": "^1.0.6",
     "@wordpress/data": "^1.0.0-alpha.1",
     "@wordpress/element": "^1.0.0-alpha.1",
-=======
-    "@wordpress/autop": "^1.0.6",
->>>>>>> d73c4431
     "@wordpress/hooks": "^1.2.0",
     "@wordpress/i18n": "^1.1.0",
     "@wordpress/is-shallow-equal": "^1.0.1",
@@ -88,13 +81,9 @@
     "react-native-recyclerview-list": "git+https://github.com/wordpress-mobile/react-native-recyclerview-list.git#bfccbaab6b5954e18f8b0ed441ba38275853b79c",
     "react-redux": "^5.0.7",
     "redux": "^3.7.2",
-<<<<<<< HEAD
     "rememo": "^3.0.0",
     "shallowequal": "^1.0.2",
+    "simple-html-tokenizer": "^0.5.1",
     "tinycolor2": "^1.4.1"
-=======
-    "shallowequal": "^1.0.2",
-    "simple-html-tokenizer": "^0.5.1"
->>>>>>> d73c4431
   }
 }