/**
 * @flow
 * @format
 * */
/**
 * External dependencies
 */
import wd from 'wd';

/**
 * Internal dependencies
 */
import { isAndroid, swipeUp, typeString, toggleHtmlMode } from '../helpers/utils';

export default class EditorPage {
	driver: wd.PromiseChainWebdriver;
	accessibilityIdKey: string;
	accessibilityIdXPathAttrib: string;
	paragraphBlockName = 'Paragraph';
	listBlockName = 'List';
	headingBlockName = 'Heading';

	constructor( driver: wd.PromiseChainWebdriver ) {
		this.driver = driver;
		this.accessibilityIdKey = 'name';
		this.accessibilityIdXPathAttrib = 'name';

		if ( isAndroid() ) {
			this.accessibilityIdXPathAttrib = 'content-desc';
			this.accessibilityIdKey = 'contentDescription';
		}
	}

	async getBlockList() {
		return this.driver.hasElementByAccessibilityId( 'block-list' );
	}

	// Finds the wd element for new block that was added and sets the element attribute
	// and accessibilityId attributes on this object and selects the block
	// position uses one based numbering
	async getBlockAtPosition( position: number, blockName: string ) {
		const blockLocator = `//*[contains(@${ this.accessibilityIdXPathAttrib }, "${ blockName } Block. Row ${ position }.")]`;
		const elements = await this.driver.elementsByXPath( blockLocator );
		return elements[ elements.length - 1 ];
	}

	async hasBlockAtPosition( position: number, blockName: string = '' ) {
		return undefined !== await this.getBlockAtPosition( position, blockName );
	}

	async getTextViewForHtmlViewContent() {
		const accessibilityId = 'html-view-content';
		let blockLocator = `//*[@${ this.accessibilityIdXPathAttrib }="${ accessibilityId }"]`;

		if ( ! isAndroid() ) {
			blockLocator += '//XCUIElementTypeTextView';
		}
		return await this.driver.elementByXPath( blockLocator );
	}

	// Converts to lower case and checks for a match to lowercased html content
	// Ensure to take additional steps to handle text being changed by auto correct
	async verifyHtmlContent( html: string ) {
		await toggleHtmlMode( this.driver, true );

		const htmlContentView = await this.getTextViewForHtmlViewContent();
		const text = await htmlContentView.text();
		expect( text.toLowerCase() ).toBe( html.toLowerCase() );

		await toggleHtmlMode( this.driver, false );
	}

	async verifyHtmlContent( html: string ) {
		if ( Platform.OS === 'android' ) {
			await this.verifyHtmlContentAndroid( html );
		} else {
			// TODO: implement html verification on iOS too
		}
	}

	async verifyHtmlContentAndroid( html: string ) {
		await toggleHtmlMode( this.driver );

		const htmlContentView = await this.getTextViewForHtmlViewContent();
		const text = await htmlContentView.text();
		expect( text ).toBe( html );

		await toggleHtmlMode( this.driver );
	}

	// =========================
	// Block toolbar functions
	// =========================

	async addNewBlock( blockName: string ) {
		// Click add button
		let identifier = 'Add block';
		if ( isAndroid() ) {
			identifier = 'Add block, Double tap to add a block';
		}
		const addButton = await this.driver.elementByAccessibilityId( identifier );
		await addButton.click();

		// Click on block of choice
		const blockButton = await this.driver.elementByAccessibilityId( blockName );
		await blockButton.click();
	}

	// =========================
	// Inline toolbar functions
	// =========================

	// position of the block to move up
	async moveBlockUpAtPosition( position: number, blockName: string = '' ) {
		if ( ! await this.hasBlockAtPosition( position, blockName ) ) {
			throw Error( `No Block at position ${ position }` );
		}

		const parentLocator = `//*[@${ this.accessibilityIdXPathAttrib }="${ blockName } Block. Row ${ position }."]`;
		let blockLocator = `${ parentLocator }/following-sibling::*`;
		blockLocator += isAndroid() ? '' : '//*';
		blockLocator += `[@${ this.accessibilityIdXPathAttrib }="Move block up from row ${ position } to row ${ position - 1 }"]`;
		const moveUpButton = await this.driver.elementByXPath( blockLocator );
		await moveUpButton.click();
	}

	// position of the block to move down
	async moveBlockDownAtPosition( position: number, blockName: string = '' ) {
		if ( ! await this.hasBlockAtPosition( position, blockName ) ) {
			throw Error( `No Block at position ${ position }` );
		}

		const parentLocator = `//*[contains(@${ this.accessibilityIdXPathAttrib }, "${ blockName } Block. Row ${ position }.")]`;
		let blockLocator = `${ parentLocator }/following-sibling::*`;
		blockLocator += isAndroid() ? '' : '//*';
		blockLocator += `[@${ this.accessibilityIdXPathAttrib }="Move block down from row ${ position } to row ${ position + 1 }"]`;
		const moveDownButton = await this.driver.elementByXPath( blockLocator );
		await moveDownButton.click();
	}

	// position of the block to remove
	// Block will no longer be present if this succeeds
	async removeBlockAtPosition( position: number, blockName: string = '' ) {
		if ( ! await this.hasBlockAtPosition( position, blockName ) ) {
			throw Error( `No Block at position ${ position }` );
		}

		const parentLocator = `//*[contains(@${ this.accessibilityIdXPathAttrib }, "${ blockName } Block. Row ${ position }.")]`;
		let removeBlockLocator = `${ parentLocator }/following-sibling::*`;
		removeBlockLocator += isAndroid() ? '' : '//*';
		let removeButtonIdentifier = `Remove block at row ${ position }`;

		if ( isAndroid() ) {
			removeButtonIdentifier += ', Double tap to remove the block';
			const block = await this.getBlockAtPosition( position, blockName );
			let checkList = await this.driver.elementsByXPath( removeBlockLocator );
			while ( checkList.length === 0 ) {
				await swipeUp( this.driver, block ); // Swipe up to show remove icon at the bottom
				checkList = await this.driver.elementsByXPath( removeBlockLocator );
			}
		}

		removeBlockLocator += `[@${ this.accessibilityIdXPathAttrib }="${ removeButtonIdentifier }"]`;
		const removeButton = await this.driver.elementByXPath( removeBlockLocator );
		await removeButton.click();
	}

	// =========================
	// Paragraph Block functions
	// =========================

	async addNewParagraphBlock() {
		await this.addNewBlock( this.paragraphBlockName );
	}

	async getParagraphBlockAtPosition( position: number ) {
		return this.getBlockAtPosition( position, this.paragraphBlockName );
	}

	async hasParagraphBlockAtPosition( position: number ) {
		return this.hasBlockAtPosition( position, this.paragraphBlockName );
	}

	async getTextViewForParagraphBlock( block: wd.PromiseChainWebdriver.Element ) {
		let textViewElementName = 'XCUIElementTypeTextView';
		if ( isAndroid() ) {
			textViewElementName = 'android.widget.EditText';
		}

		const accessibilityId = await block.getAttribute( this.accessibilityIdKey );
		const blockLocator = `//*[@${ this.accessibilityIdXPathAttrib }=${ JSON.stringify( accessibilityId ) }]//${ textViewElementName }`;
		return await this.driver.elementByXPath( blockLocator );
	}

	async sendTextToParagraphBlock( block: wd.PromiseChainWebdriver.Element, text: string ) {
		const textViewElement = await this.getTextViewForParagraphBlock( block );
		await typeString( this.driver, textViewElement, text );
		await this.driver.sleep( 1000 ); // Give time for the block to rerender (such as for accessibility)
	}

	async sendTextToParagraphBlockAtPosition( position: number, text: string ) {
		const paragraphs = text.split( '\n' );
		for ( let i = 0; i < paragraphs.length; i++ ) {
			// Select block first
			const block = await this.getParagraphBlockAtPosition( position + i );
			await block.click();

			await this.sendTextToParagraphBlock( block, paragraphs[ i ] );
			if ( i !== paragraphs.length - 1 ) {
				await this.sendTextToParagraphBlock( block, '\n' );
			}
		}
	}

	async getTextForParagraphBlock( block: wd.PromiseChainWebdriver.Element ) {
		const textViewElement = await this.getTextViewForParagraphBlock( block );
		const text = await textViewElement.text();
		return text.toString();
	}

	async removeParagraphBlockAtPosition( position: number ) {
		await this.removeBlockAtPosition( position, this.paragraphBlockName );
	}

	async getTextForParagraphBlockAtPosition( position: number ) {
		// Select block first
		let block = await this.getParagraphBlockAtPosition( position );
		await block.click();

		block = await this.getParagraphBlockAtPosition( position );
		const text = await this.getTextForParagraphBlock( block );
		return text.toString();
	}

	// =========================
	// List Block functions
	// =========================

	async addNewListBlock() {
		await this.addNewBlock( this.listBlockName );
	}

	async getListBlockAtPosition( position: number ) {
		return this.getBlockAtPosition( position, this.listBlockName );
	}

	async hasListBlockAtPosition( position: number ) {
		return this.hasBlockAtPosition( position, this.listBlockName );
	}

	async getTextViewForListBlock( block: wd.PromiseChainWebdriver.Element ) {
		let textViewElementName = 'XCUIElementTypeTextView';
		if ( isAndroid() ) {
			textViewElementName = 'android.widget.EditText';
		}

		const accessibilityId = await block.getAttribute( this.accessibilityIdKey );
		const blockLocator = `//*[@${ this.accessibilityIdXPathAttrib }=${ JSON.stringify( accessibilityId ) }]//${ textViewElementName }`;
		return await this.driver.elementByXPath( blockLocator );
	}

	async sendTextToListBlock( block: wd.PromiseChainWebdriver.Element, text: string ) {
		const textViewElement = await this.getTextViewForListBlock( block );
		return await typeString( this.driver, textViewElement, text );
	}

	async getTextForListBlock( block: wd.PromiseChainWebdriver.Element ) {
		const textViewElement = await this.getTextViewForListBlock( block );
		const text = await textViewElement.text();
		return text.toString();
	}

	async removeListBlockAtPosition( position: number ) {
		return await this.removeBlockAtPosition( position, this.listBlockName );
	}

	async getTextForListBlockAtPosition( position: number ) {
		const block = await this.getListBlockAtPosition( position );
		const text = await this.getTextForListBlock( block );
		return text.toString();
	}
<<<<<<< HEAD

	async getTextViewForHtmlViewContent() {
		const accessibilityId = 'html-view-content';
		const blockLocator = `//*[@${ this.accessibilityIdXPathAttrib }="${ accessibilityId }"]`;
		return await this.driver.elementByXPath( blockLocator );
	}

	// =========================
	// Heading Block functions
	// =========================
	async addNewHeadingBlock() {
		await this.addNewBlock( this.headingBlockName );
	}

	async getHeadingBlockAtPosition( position: number ) {
		return this.getBlockAtPosition( position, this.headingBlockName );
	}

	// Inner element changes on iOS if Heading Block is empty
	async getTextViewForHeadingBlock( block: wd.PromiseChainWebdriver.Element, empty: boolean ) {
		let textViewElementName = empty ? 'XCUIElementTypeStaticText' : 'XCUIElementTypeTextView';
		if ( isAndroid() ) {
			textViewElementName = 'android.widget.EditText';
		}

		const accessibilityId = await block.getAttribute( this.accessibilityIdKey );
		const blockLocator = `//*[@${ this.accessibilityIdXPathAttrib }="${ accessibilityId }"]//${ textViewElementName }`;
		return await this.driver.elementByXPath( blockLocator );
	}

	// Assumes Heading Block is empty
	async sendTextToHeadingBlock( block: wd.PromiseChainWebdriver.Element, text: string ) {
		const textViewElement = await this.getTextViewForHeadingBlock( block, true );
		return await typeString( this.driver, textViewElement, text );
	}

	// Fails if Heading block is not empty
	async getTextForHeadingBlock( block: wd.PromiseChainWebdriver.Element ) {
		const textViewElement = await this.getTextViewForHeadingBlock( block, false );
		const text = await textViewElement.text();
		return text.toString();
	}
=======
>>>>>>> 1ee74d80
}<|MERGE_RESOLUTION|>--- conflicted
+++ resolved
@@ -70,24 +70,6 @@
 		await toggleHtmlMode( this.driver, false );
 	}
 
-	async verifyHtmlContent( html: string ) {
-		if ( Platform.OS === 'android' ) {
-			await this.verifyHtmlContentAndroid( html );
-		} else {
-			// TODO: implement html verification on iOS too
-		}
-	}
-
-	async verifyHtmlContentAndroid( html: string ) {
-		await toggleHtmlMode( this.driver );
-
-		const htmlContentView = await this.getTextViewForHtmlViewContent();
-		const text = await htmlContentView.text();
-		expect( text ).toBe( html );
-
-		await toggleHtmlMode( this.driver );
-	}
-
 	// =========================
 	// Block toolbar functions
 	// =========================
@@ -279,13 +261,6 @@
 		const text = await this.getTextForListBlock( block );
 		return text.toString();
 	}
-<<<<<<< HEAD
-
-	async getTextViewForHtmlViewContent() {
-		const accessibilityId = 'html-view-content';
-		const blockLocator = `//*[@${ this.accessibilityIdXPathAttrib }="${ accessibilityId }"]`;
-		return await this.driver.elementByXPath( blockLocator );
-	}
 
 	// =========================
 	// Heading Block functions
@@ -322,6 +297,4 @@
 		const text = await textViewElement.text();
 		return text.toString();
 	}
-=======
->>>>>>> 1ee74d80
 }