--- conflicted
+++ resolved
@@ -1,8 +1,6 @@
-<<<<<<< HEAD
 1.27.1
 ------
 * Remove Subscription Button from the Blog template since it didn't have an initial functionality and it is hard to configure for users.
-=======
 1.28.0
 ------
 * New block: Pullquote
@@ -10,7 +8,6 @@
 * Fix the icons and buttons in Gallery, Paragraph, List and MediaText block on RTL mode
 * Remove Subscription Button from the Blog template since it didn't have an initial functionality and it is hard to configure for users.
 * [iOS] Add support for the subscript `<sub>` and superscript `<sup>`HTML elements in text blocks
->>>>>>> a549fa3f
 
 1.27.0
 ------
