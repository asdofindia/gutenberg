--- conflicted
+++ resolved
@@ -1,10 +1,7 @@
 1.22.0
 ------
-<<<<<<< HEAD
 * Add support for changing images size in Gallery block
-=======
 * Make inserter to show options on long-press to add before/after
->>>>>>> 682e0939
 
 1.21.0
 ------
