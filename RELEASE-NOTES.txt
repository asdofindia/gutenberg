1.27.0
------
* Prefill caption for image blocks when available on the Media library
* New block: Buttons. From now you’ll be able to add the individual Button block only inside the Buttons block
* Fix bug where whitespaces at start of text blocks were being removed
* Add support for upload options in Cover block
* [Android] Floating toolbar, previously located above nested blocks, is now placed at the top of the screen
* [iOS] Floating toolbar, previously located above nested blocks, is now placed at the bottom of the screen
* Fix the icons in FloatingToolbar on RTL mode
* [Android] Add alignment options for heading block
<<<<<<< HEAD
* Fix quote block so it visually reflects selected alignment
* New block: Pullquote
=======
* Fix Quote block so it visually reflects selected alignment
* Fix bug where buttons in page templates were not rendering correctly on web
>>>>>>> 69a2a067

1.26.0
------
* [iOS] Disable ripple effect in all BottomSheet's controls.
* [Android] Disable ripple effect for Slider control
* New block: Columns
* New starter page template: Blog
* Make Starter Page Template picker buttons visible only when the screen height is enough
* Fix a bug which caused to show URL settings modal randomly when changing the device orientation multiple times during the time Starter Page Template Preview is open

1.25.0
------
* New block: Cover
* [Android] Dark Mode
* [Android] Improve icon on the "Take a Video" media option
* Removed the dimming effect on unselected blocks
* [iOS] Add alignment options for heading block
* Implemented dropdown toolbar for alignment toolbar in Heading, Paragraph, Image, MediaText blocks
* Block Editor: When editing link settings, tapping the keyboard return button now closes the settings panel as well as closing the keyboard.
* [Android] Show an "Edit" button overlay on selected image blocks

1.24.0
------
* New block: Latest Posts
* Fix Quote block's left border not being visible in Dark Mode
* Added Starter Page Templates: when you create a new page, we now show you a few templates to get started more quickly.
* Fix crash when pasting HTML content with embeded images on paragraphs

1.23.0
------
* New block: Group
* Add support for upload options in Gallery block
* Add support for size options in the Image block
* New block: Button
* Add scroll support inside block picker and block settings
* [Android] Fix issue preventing correct placeholder image from displaying during image upload
* [iOS] Fix diplay of large numbers on ordered lists
* Fix issue where adding emojis to the post title add strong HTML elements to the title of the post
* [iOS] Fix issue where alignment of paragraph blocks was not always being respected when splitting the paragraph or reading the post's html content.
* We’ve introduced a new toolbar that floats above the block you’re editing, which makes navigating your blocks easier — especially complex ones.

1.22.0
------
* Make inserter to show options on long-press to add before/after
* Retry displaying image when connectivity restores
* [iOS] Show an "Edit" button overlay on selected image blocks
* [Android] Fix blank post when sharing media from another app
* Add support for image size options in the gallery block
* Fix issue that sometimes prevented merging paragraph blocks

1.21.0
------
* Reduced padding around text on Rich Text based blocks.
* [Android] Improved stability on very long posts.

1.20.0
------
* Fix bug where image placeholders would sometimes not be shown
* Fix crash on undo
* Style fixes on the navigation UI
* [iOS] Fix focus issue
* New block: Shortcode. You can now create and edit Shortcode blocks in the editor.

1.19.0
------
* Add support for changing Settings in List Block.
* [iOS] Fix crash dismissing bottom-sheet after device rotation.
* [Android] Add support for Preformatted block.
* New block: Gallery. You can now create image galleries using WordPress Media library. Upload feature is coming soon.
* Add support for Video block settings

1.18.0
------
* [iOS] Added native fullscreen preview when clicking image from Image Block
* New block: Spacer

1.17.0
------
* Include block title in Unsupported block's UI
* Show new-block-indicator when no blocks at all and when at the last block
* Use existing links in the clipboard to prefill url field when inserting new link.
* Media & Text block alignment options
* Add alignment controls for paragraph blocks
* [iOS] Fix issue where the keyboard would not capitalize sentences correctly on some cases.
* [iOS] Support for Pexels image library
* [Android] Added native fullscreen preview when clicking image from Image Block
* [iOS] Add support for Preformatted block.
* [Android] Fix issue when removing image/page break block crashes the app

1.16.1
------
* [iOS] Fix tap on links bug that reappear on iOS 13.2

1.16.0
------
* [Android] Add support for pexels images
* Add left, center, and right image alignment controls
1.15.3
------
* [iOS] Fix a layout bug in RCTAztecView in iOS 13.2

1.15.2
------
* Fix issue when copy/paste photos from other apps, was not inserting an image on the post.
* Fix issue where the block inserter layout wasn't correct after device rotation.

1.15.0
------
* Fix issue when multiple media selection adds only one image or video block on Android
* Fix issue when force Touch app shortcut doesn't work properly selecting "New Photo Post" on iOS
* Add Link Target (Open in new tab) to Image Block.
* [iOS] DarkMode improvements.
* [iOS] Update to iOS 11 and Swift 5
* New block: Media & Text

1.14.0
------
* Fix a bug on iOS 13.0 were tapping on a link opens Safari
* Fix a link editing issue, where trying to add a empty link at the start of another link would remove the existing link.
* Fix missing content on long posts in html mode on Android

1.12.0
------
* Add rich text styling to video captions
* Prevent keyboard dismissal when switching between caption and text block on Android
* Blocks that would be replaced are now hidden when add block bottom sheet displays
* Tapping on empty editor area now always inserts new block at end of post

1.11.0
------
* Toolbar scroll position now resets when its content changes.
* Dark Mode for iOS.

1.10.0
------
* Adding a block from the post title now shows the add block here indicator.
* Deselect post title any time a block is added
* Fix loss of center alignment in image captions on Android

1.9.0
------
* Enable video block on Android platform
* Tapping on an empty editor area will create a new paragraph block
* Fix content loss issue when loading unsupported blocks containing inner blocks.
* Adding a block from the Post Title now inserts the block at the top of the Post.

1.8.0
------
* Fix pasting simple text on Post Title
* Remove editable empty line after list on the List block
* Performance improvements on rich text editing

1.7.0
------
* Fixed keyboard flickering issue after pressing Enter repeatedly on the Post Title.
* New blocks are available: video/quote/more

1.6.0
------
* Fixed issue with link settings where “Open in New Tab” was always OFF on open.
* Added UI to display a warning when a block has invalid content.<|MERGE_RESOLUTION|>--- conflicted
+++ resolved
@@ -8,13 +8,9 @@
 * [iOS] Floating toolbar, previously located above nested blocks, is now placed at the bottom of the screen
 * Fix the icons in FloatingToolbar on RTL mode
 * [Android] Add alignment options for heading block
-<<<<<<< HEAD
-* Fix quote block so it visually reflects selected alignment
-* New block: Pullquote
-=======
 * Fix Quote block so it visually reflects selected alignment
 * Fix bug where buttons in page templates were not rendering correctly on web
->>>>>>> 69a2a067
+* New block: Pullquote
 
 1.26.0
 ------
